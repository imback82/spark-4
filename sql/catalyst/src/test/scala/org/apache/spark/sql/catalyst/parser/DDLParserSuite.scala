/*
 * Licensed to the Apache Software Foundation (ASF) under one or more
 * contributor license agreements.  See the NOTICE file distributed with
 * this work for additional information regarding copyright ownership.
 * The ASF licenses this file to You under the Apache License, Version 2.0
 * (the "License"); you may not use this file except in compliance with
 * the License.  You may obtain a copy of the License at
 *
 *    http://www.apache.org/licenses/LICENSE-2.0
 *
 * Unless required by applicable law or agreed to in writing, software
 * distributed under the License is distributed on an "AS IS" BASIS,
 * WITHOUT WARRANTIES OR CONDITIONS OF ANY KIND, either express or implied.
 * See the License for the specific language governing permissions and
 * limitations under the License.
 */

package org.apache.spark.sql.catalyst.parser

import java.util.Locale

import org.apache.spark.sql.AnalysisException
import org.apache.spark.sql.catalyst.analysis.{AnalysisTest, GlobalTempView, LocalTempView, PersistedView, UnresolvedAttribute, UnresolvedNamespace, UnresolvedRelation, UnresolvedStar, UnresolvedTable, UnresolvedTableOrView}
import org.apache.spark.sql.catalyst.catalog.{ArchiveResource, BucketSpec, FileResource, FunctionResource, FunctionResourceType, JarResource}
import org.apache.spark.sql.catalyst.expressions.{EqualTo, Literal}
import org.apache.spark.sql.catalyst.plans.logical._
import org.apache.spark.sql.connector.catalog.TableChange.ColumnPosition.{after, first}
import org.apache.spark.sql.connector.expressions.{ApplyTransform, BucketTransform, DaysTransform, FieldReference, HoursTransform, IdentityTransform, LiteralValue, MonthsTransform, Transform, YearsTransform}
import org.apache.spark.sql.types.{IntegerType, LongType, StringType, StructType, TimestampType}
import org.apache.spark.unsafe.types.UTF8String

class DDLParserSuite extends AnalysisTest {
  import CatalystSqlParser._

  private def assertUnsupported(sql: String, containsThesePhrases: Seq[String] = Seq()): Unit = {
    val e = intercept[ParseException] {
      parsePlan(sql)
    }
    assert(e.getMessage.toLowerCase(Locale.ROOT).contains("operation not allowed"))
    containsThesePhrases.foreach { p =>
      assert(e.getMessage.toLowerCase(Locale.ROOT).contains(p.toLowerCase(Locale.ROOT)))
    }
  }

  private def intercept(sqlCommand: String, messages: String*): Unit =
    interceptParseException(parsePlan)(sqlCommand, messages: _*)

  private def parseCompare(sql: String, expected: LogicalPlan): Unit = {
    comparePlans(parsePlan(sql), expected, checkAnalysis = false)
  }

  test("SPARK-30098: create table without provider should " +
    "use default data source under non-legacy mode") {
    val createSql = "CREATE TABLE my_tab(a INT COMMENT 'test', b STRING)"
    val defaultProvider = conf.defaultDataSourceName
    val expectedPlan = CreateTableStatement(
      Seq("my_tab"),
      new StructType()
        .add("a", IntegerType, nullable = true, "test")
        .add("b", StringType),
      Seq.empty[Transform],
      None,
      Map.empty[String, String],
      defaultProvider,
      Map.empty[String, String],
      None,
      None,
      false)
    parseCompare(createSql, expectedPlan)
  }

  test("create/replace table using - schema") {
    val createSql = "CREATE TABLE my_tab(a INT COMMENT 'test', b STRING NOT NULL) USING parquet"
    val replaceSql = "REPLACE TABLE my_tab(a INT COMMENT 'test', b STRING NOT NULL) USING parquet"
    val expectedTableSpec = TableSpec(
      Seq("my_tab"),
      Some(new StructType()
        .add("a", IntegerType, nullable = true, "test")
        .add("b", StringType, nullable = false)),
      Seq.empty[Transform],
      None,
      Map.empty[String, String],
      "parquet",
      Map.empty[String, String],
      None,
      None)

    Seq(createSql, replaceSql).foreach { sql =>
      testCreateOrReplaceDdl(sql, expectedTableSpec, expectedIfNotExists = false)
    }

    intercept("CREATE TABLE my_tab(a: INT COMMENT 'test', b: STRING) USING parquet",
      "no viable alternative at input")
  }

  test("create/replace table - with IF NOT EXISTS") {
    val sql = "CREATE TABLE IF NOT EXISTS my_tab(a INT, b STRING) USING parquet"
    testCreateOrReplaceDdl(
      sql,
      TableSpec(
        Seq("my_tab"),
        Some(new StructType().add("a", IntegerType).add("b", StringType)),
        Seq.empty[Transform],
        None,
        Map.empty[String, String],
        "parquet",
        Map.empty[String, String],
        None,
        None),
      expectedIfNotExists = true)
  }

  test("create/replace table - with partitioned by") {
    val createSql = "CREATE TABLE my_tab(a INT comment 'test', b STRING) " +
        "USING parquet PARTITIONED BY (a)"
    val replaceSql = "REPLACE TABLE my_tab(a INT comment 'test', b STRING) " +
      "USING parquet PARTITIONED BY (a)"
    val expectedTableSpec = TableSpec(
      Seq("my_tab"),
      Some(new StructType()
        .add("a", IntegerType, nullable = true, "test")
        .add("b", StringType)),
      Seq(IdentityTransform(FieldReference("a"))),
      None,
      Map.empty[String, String],
      "parquet",
      Map.empty[String, String],
      None,
      None)
    Seq(createSql, replaceSql).foreach { sql =>
      testCreateOrReplaceDdl(sql, expectedTableSpec, expectedIfNotExists = false)
    }
  }

  test("create/replace table - partitioned by transforms") {
    val createSql =
      """
        |CREATE TABLE my_tab (a INT, b STRING, ts TIMESTAMP) USING parquet
        |PARTITIONED BY (
        |    a,
        |    bucket(16, b),
        |    years(ts),
        |    months(ts),
        |    days(ts),
        |    hours(ts),
        |    foo(a, "bar", 34))
      """.stripMargin

    val replaceSql =
      """
        |REPLACE TABLE my_tab (a INT, b STRING, ts TIMESTAMP) USING parquet
        |PARTITIONED BY (
        |    a,
        |    bucket(16, b),
        |    years(ts),
        |    months(ts),
        |    days(ts),
        |    hours(ts),
        |    foo(a, "bar", 34))
      """.stripMargin
    val expectedTableSpec = TableSpec(
      Seq("my_tab"),
      Some(new StructType()
        .add("a", IntegerType)
        .add("b", StringType)
        .add("ts", TimestampType)),
      Seq(
        IdentityTransform(FieldReference("a")),
        BucketTransform(LiteralValue(16, IntegerType), Seq(FieldReference("b"))),
        YearsTransform(FieldReference("ts")),
        MonthsTransform(FieldReference("ts")),
        DaysTransform(FieldReference("ts")),
        HoursTransform(FieldReference("ts")),
        ApplyTransform("foo", Seq(
          FieldReference("a"),
          LiteralValue(UTF8String.fromString("bar"), StringType),
          LiteralValue(34, IntegerType)))),
      None,
      Map.empty[String, String],
      "parquet",
      Map.empty[String, String],
      None,
      None)
    Seq(createSql, replaceSql).foreach { sql =>
      testCreateOrReplaceDdl(sql, expectedTableSpec, expectedIfNotExists = false)
    }
  }

  test("create/replace table - with bucket") {
    val createSql = "CREATE TABLE my_tab(a INT, b STRING) USING parquet " +
        "CLUSTERED BY (a) SORTED BY (b) INTO 5 BUCKETS"

    val replaceSql = "REPLACE TABLE my_tab(a INT, b STRING) USING parquet " +
      "CLUSTERED BY (a) SORTED BY (b) INTO 5 BUCKETS"

    val expectedTableSpec = TableSpec(
      Seq("my_tab"),
      Some(new StructType().add("a", IntegerType).add("b", StringType)),
      Seq.empty[Transform],
      Some(BucketSpec(5, Seq("a"), Seq("b"))),
      Map.empty[String, String],
      "parquet",
      Map.empty[String, String],
      None,
      None)
    Seq(createSql, replaceSql).foreach { sql =>
      testCreateOrReplaceDdl(sql, expectedTableSpec, expectedIfNotExists = false)
    }
  }

  test("create/replace table - with comment") {
    val createSql = "CREATE TABLE my_tab(a INT, b STRING) USING parquet COMMENT 'abc'"
    val replaceSql = "REPLACE TABLE my_tab(a INT, b STRING) USING parquet COMMENT 'abc'"
    val expectedTableSpec = TableSpec(
      Seq("my_tab"),
      Some(new StructType().add("a", IntegerType).add("b", StringType)),
      Seq.empty[Transform],
      None,
      Map.empty[String, String],
      "parquet",
      Map.empty[String, String],
      None,
      Some("abc"))
    Seq(createSql, replaceSql).foreach{ sql =>
      testCreateOrReplaceDdl(sql, expectedTableSpec, expectedIfNotExists = false)
    }
  }

  test("create/replace table - with table properties") {
    val createSql = "CREATE TABLE my_tab(a INT, b STRING) USING parquet" +
      " TBLPROPERTIES('test' = 'test')"
    val replaceSql = "REPLACE TABLE my_tab(a INT, b STRING) USING parquet" +
      " TBLPROPERTIES('test' = 'test')"
    val expectedTableSpec = TableSpec(
      Seq("my_tab"),
      Some(new StructType().add("a", IntegerType).add("b", StringType)),
      Seq.empty[Transform],
      None,
      Map("test" -> "test"),
      "parquet",
      Map.empty[String, String],
      None,
      None)
    Seq(createSql, replaceSql).foreach { sql =>
      testCreateOrReplaceDdl(sql, expectedTableSpec, expectedIfNotExists = false)
    }
  }

  test("create/replace table - with location") {
    val createSql = "CREATE TABLE my_tab(a INT, b STRING) USING parquet LOCATION '/tmp/file'"
    val replaceSql = "REPLACE TABLE my_tab(a INT, b STRING) USING parquet LOCATION '/tmp/file'"
    val expectedTableSpec = TableSpec(
        Seq("my_tab"),
        Some(new StructType().add("a", IntegerType).add("b", StringType)),
        Seq.empty[Transform],
        None,
        Map.empty[String, String],
        "parquet",
        Map.empty[String, String],
        Some("/tmp/file"),
        None)
    Seq(createSql, replaceSql).foreach { sql =>
      testCreateOrReplaceDdl(sql, expectedTableSpec, expectedIfNotExists = false)
    }
  }

  test("create/replace table - byte length literal table name") {
    val createSql = "CREATE TABLE 1m.2g(a INT) USING parquet"
    val replaceSql = "REPLACE TABLE 1m.2g(a INT) USING parquet"
    val expectedTableSpec = TableSpec(
      Seq("1m", "2g"),
      Some(new StructType().add("a", IntegerType)),
      Seq.empty[Transform],
      None,
      Map.empty[String, String],
      "parquet",
      Map.empty[String, String],
      None,
      None)
    Seq(createSql, replaceSql).foreach { sql =>
      testCreateOrReplaceDdl(sql, expectedTableSpec, expectedIfNotExists = false)
    }
  }

  test("Duplicate clauses - create/replace table") {
    def createTableHeader(duplicateClause: String): String = {
      s"CREATE TABLE my_tab(a INT, b STRING) USING parquet $duplicateClause $duplicateClause"
    }

    def replaceTableHeader(duplicateClause: String): String = {
      s"CREATE TABLE my_tab(a INT, b STRING) USING parquet $duplicateClause $duplicateClause"
    }

    intercept(createTableHeader("TBLPROPERTIES('test' = 'test2')"),
      "Found duplicate clauses: TBLPROPERTIES")
    intercept(createTableHeader("LOCATION '/tmp/file'"),
      "Found duplicate clauses: LOCATION")
    intercept(createTableHeader("COMMENT 'a table'"),
      "Found duplicate clauses: COMMENT")
    intercept(createTableHeader("CLUSTERED BY(b) INTO 256 BUCKETS"),
      "Found duplicate clauses: CLUSTERED BY")
    intercept(createTableHeader("PARTITIONED BY (b)"),
      "Found duplicate clauses: PARTITIONED BY")

    intercept(replaceTableHeader("TBLPROPERTIES('test' = 'test2')"),
      "Found duplicate clauses: TBLPROPERTIES")
    intercept(replaceTableHeader("LOCATION '/tmp/file'"),
      "Found duplicate clauses: LOCATION")
    intercept(replaceTableHeader("COMMENT 'a table'"),
      "Found duplicate clauses: COMMENT")
    intercept(replaceTableHeader("CLUSTERED BY(b) INTO 256 BUCKETS"),
      "Found duplicate clauses: CLUSTERED BY")
    intercept(replaceTableHeader("PARTITIONED BY (b)"),
      "Found duplicate clauses: PARTITIONED BY")
  }

  test("support for other types in OPTIONS") {
    val createSql =
      """
        |CREATE TABLE table_name USING json
        |OPTIONS (a 1, b 0.1, c TRUE)
      """.stripMargin
    val replaceSql =
      """
        |REPLACE TABLE table_name USING json
        |OPTIONS (a 1, b 0.1, c TRUE)
      """.stripMargin
    Seq(createSql, replaceSql).foreach { sql =>
      testCreateOrReplaceDdl(
        sql,
        TableSpec(
          Seq("table_name"),
          Some(new StructType),
          Seq.empty[Transform],
          Option.empty[BucketSpec],
          Map.empty[String, String],
          "json",
          Map("a" -> "1", "b" -> "0.1", "c" -> "true"),
          None,
          None),
        expectedIfNotExists = false)
    }
  }

  test("Test CTAS against native tables") {
    val s1 =
      """
        |CREATE TABLE IF NOT EXISTS mydb.page_view
        |USING parquet
        |COMMENT 'This is the staging page view table'
        |LOCATION '/user/external/page_view'
        |TBLPROPERTIES ('p1'='v1', 'p2'='v2')
        |AS SELECT * FROM src
      """.stripMargin

    val s2 =
      """
        |CREATE TABLE IF NOT EXISTS mydb.page_view
        |USING parquet
        |LOCATION '/user/external/page_view'
        |COMMENT 'This is the staging page view table'
        |TBLPROPERTIES ('p1'='v1', 'p2'='v2')
        |AS SELECT * FROM src
      """.stripMargin

    val s3 =
      """
        |CREATE TABLE IF NOT EXISTS mydb.page_view
        |USING parquet
        |COMMENT 'This is the staging page view table'
        |LOCATION '/user/external/page_view'
        |TBLPROPERTIES ('p1'='v1', 'p2'='v2')
        |AS SELECT * FROM src
      """.stripMargin

    val s4 =
      """
        |REPLACE TABLE mydb.page_view
        |USING parquet
        |COMMENT 'This is the staging page view table'
        |LOCATION '/user/external/page_view'
        |TBLPROPERTIES ('p1'='v1', 'p2'='v2')
        |AS SELECT * FROM src
      """.stripMargin

    val expectedTableSpec = TableSpec(
        Seq("mydb", "page_view"),
        None,
        Seq.empty[Transform],
        None,
        Map("p1" -> "v1", "p2" -> "v2"),
        "parquet",
        Map.empty[String, String],
        Some("/user/external/page_view"),
        Some("This is the staging page view table"))
    Seq(s1, s2, s3, s4).foreach { sql =>
      testCreateOrReplaceDdl(sql, expectedTableSpec, expectedIfNotExists = true)
    }
  }

  test("drop table") {
    parseCompare("DROP TABLE testcat.ns1.ns2.tbl",
      DropTableStatement(Seq("testcat", "ns1", "ns2", "tbl"), ifExists = false, purge = false))
    parseCompare(s"DROP TABLE db.tab",
      DropTableStatement(Seq("db", "tab"), ifExists = false, purge = false))
    parseCompare(s"DROP TABLE IF EXISTS db.tab",
      DropTableStatement(Seq("db", "tab"), ifExists = true, purge = false))
    parseCompare(s"DROP TABLE tab",
      DropTableStatement(Seq("tab"), ifExists = false, purge = false))
    parseCompare(s"DROP TABLE IF EXISTS tab",
      DropTableStatement(Seq("tab"), ifExists = true, purge = false))
    parseCompare(s"DROP TABLE tab PURGE",
      DropTableStatement(Seq("tab"), ifExists = false, purge = true))
    parseCompare(s"DROP TABLE IF EXISTS tab PURGE",
      DropTableStatement(Seq("tab"), ifExists = true, purge = true))
  }

  test("drop view") {
    parseCompare(s"DROP VIEW testcat.db.view",
      DropViewStatement(Seq("testcat", "db", "view"), ifExists = false))
    parseCompare(s"DROP VIEW db.view", DropViewStatement(Seq("db", "view"), ifExists = false))
    parseCompare(s"DROP VIEW IF EXISTS db.view",
      DropViewStatement(Seq("db", "view"), ifExists = true))
    parseCompare(s"DROP VIEW view", DropViewStatement(Seq("view"), ifExists = false))
    parseCompare(s"DROP VIEW IF EXISTS view", DropViewStatement(Seq("view"), ifExists = true))
  }

  private def testCreateOrReplaceDdl(
      sqlStatement: String,
      tableSpec: TableSpec,
      expectedIfNotExists: Boolean): Unit = {
    val parsedPlan = parsePlan(sqlStatement)
    val newTableToken = sqlStatement.split(" ")(0).trim.toUpperCase(Locale.ROOT)
    parsedPlan match {
      case create: CreateTableStatement if newTableToken == "CREATE" =>
        assert(create.ifNotExists == expectedIfNotExists)
      case ctas: CreateTableAsSelectStatement if newTableToken == "CREATE" =>
        assert(ctas.ifNotExists == expectedIfNotExists)
      case replace: ReplaceTableStatement if newTableToken == "REPLACE" =>
      case replace: ReplaceTableAsSelectStatement if newTableToken == "REPLACE" =>
      case other =>
        fail("First token in statement does not match the expected parsed plan; CREATE TABLE" +
          " should create a CreateTableStatement, and REPLACE TABLE should create a" +
          s" ReplaceTableStatement. Statement: $sqlStatement, plan type:" +
          s" ${parsedPlan.getClass.getName}.")
    }
    assert(TableSpec(parsedPlan) === tableSpec)
  }

  // ALTER VIEW view_name SET TBLPROPERTIES ('comment' = new_comment);
  // ALTER VIEW view_name UNSET TBLPROPERTIES [IF EXISTS] ('comment', 'key');
  test("alter view: alter view properties") {
    val sql1_view = "ALTER VIEW table_name SET TBLPROPERTIES ('test' = 'test', " +
        "'comment' = 'new_comment')"
    val sql2_view = "ALTER VIEW table_name UNSET TBLPROPERTIES ('comment', 'test')"
    val sql3_view = "ALTER VIEW table_name UNSET TBLPROPERTIES IF EXISTS ('comment', 'test')"

    comparePlans(parsePlan(sql1_view),
      AlterViewSetPropertiesStatement(
      Seq("table_name"), Map("test" -> "test", "comment" -> "new_comment")))
    comparePlans(parsePlan(sql2_view),
      AlterViewUnsetPropertiesStatement(
      Seq("table_name"), Seq("comment", "test"), ifExists = false))
    comparePlans(parsePlan(sql3_view),
      AlterViewUnsetPropertiesStatement(
      Seq("table_name"), Seq("comment", "test"), ifExists = true))
  }

  // ALTER TABLE table_name SET TBLPROPERTIES ('comment' = new_comment);
  // ALTER TABLE table_name UNSET TBLPROPERTIES [IF EXISTS] ('comment', 'key');
  test("alter table: alter table properties") {
    val sql1_table = "ALTER TABLE table_name SET TBLPROPERTIES ('test' = 'test', " +
        "'comment' = 'new_comment')"
    val sql2_table = "ALTER TABLE table_name UNSET TBLPROPERTIES ('comment', 'test')"
    val sql3_table = "ALTER TABLE table_name UNSET TBLPROPERTIES IF EXISTS ('comment', 'test')"

    comparePlans(
      parsePlan(sql1_table),
      AlterTableSetPropertiesStatement(
        Seq("table_name"), Map("test" -> "test", "comment" -> "new_comment")))
    comparePlans(
      parsePlan(sql2_table),
      AlterTableUnsetPropertiesStatement(
        Seq("table_name"), Seq("comment", "test"), ifExists = false))
    comparePlans(
      parsePlan(sql3_table),
      AlterTableUnsetPropertiesStatement(
        Seq("table_name"), Seq("comment", "test"), ifExists = true))
  }

  test("alter table: add column") {
    comparePlans(
      parsePlan("ALTER TABLE table_name ADD COLUMN x int"),
      AlterTableAddColumnsStatement(Seq("table_name"), Seq(
        QualifiedColType(Seq("x"), IntegerType, true, None, None)
      )))
  }

  test("alter table: add multiple columns") {
    comparePlans(
      parsePlan("ALTER TABLE table_name ADD COLUMNS x int, y string"),
      AlterTableAddColumnsStatement(Seq("table_name"), Seq(
        QualifiedColType(Seq("x"), IntegerType, true, None, None),
        QualifiedColType(Seq("y"), StringType, true, None, None)
      )))
  }

  test("alter table: add column with COLUMNS") {
    comparePlans(
      parsePlan("ALTER TABLE table_name ADD COLUMNS x int"),
      AlterTableAddColumnsStatement(Seq("table_name"), Seq(
        QualifiedColType(Seq("x"), IntegerType, true, None, None)
      )))
  }

  test("alter table: add column with COLUMNS (...)") {
    comparePlans(
      parsePlan("ALTER TABLE table_name ADD COLUMNS (x int)"),
      AlterTableAddColumnsStatement(Seq("table_name"), Seq(
        QualifiedColType(Seq("x"), IntegerType, true, None, None)
      )))
  }

  test("alter table: add column with COLUMNS (...) and COMMENT") {
    comparePlans(
      parsePlan("ALTER TABLE table_name ADD COLUMNS (x int COMMENT 'doc')"),
      AlterTableAddColumnsStatement(Seq("table_name"), Seq(
        QualifiedColType(Seq("x"), IntegerType, true, Some("doc"), None)
      )))
  }

  test("alter table: add non-nullable column") {
    comparePlans(
      parsePlan("ALTER TABLE table_name ADD COLUMN x int NOT NULL"),
      AlterTableAddColumnsStatement(Seq("table_name"), Seq(
        QualifiedColType(Seq("x"), IntegerType, false, None, None)
      )))
  }

  test("alter table: add column with COMMENT") {
    comparePlans(
      parsePlan("ALTER TABLE table_name ADD COLUMN x int COMMENT 'doc'"),
      AlterTableAddColumnsStatement(Seq("table_name"), Seq(
        QualifiedColType(Seq("x"), IntegerType, true, Some("doc"), None)
      )))
  }

  test("alter table: add column with position") {
    comparePlans(
      parsePlan("ALTER TABLE table_name ADD COLUMN x int FIRST"),
      AlterTableAddColumnsStatement(Seq("table_name"), Seq(
        QualifiedColType(Seq("x"), IntegerType, true, None, Some(first()))
      )))

    comparePlans(
      parsePlan("ALTER TABLE table_name ADD COLUMN x int AFTER y"),
      AlterTableAddColumnsStatement(Seq("table_name"), Seq(
        QualifiedColType(Seq("x"), IntegerType, true, None, Some(after("y")))
      )))
  }

  test("alter table: add column with nested column name") {
    comparePlans(
      parsePlan("ALTER TABLE table_name ADD COLUMN x.y.z int COMMENT 'doc'"),
      AlterTableAddColumnsStatement(Seq("table_name"), Seq(
        QualifiedColType(Seq("x", "y", "z"), IntegerType, true, Some("doc"), None)
      )))
  }

  test("alter table: add multiple columns with nested column name") {
    comparePlans(
      parsePlan("ALTER TABLE table_name ADD COLUMN x.y.z int COMMENT 'doc', a.b string FIRST"),
      AlterTableAddColumnsStatement(Seq("table_name"), Seq(
        QualifiedColType(Seq("x", "y", "z"), IntegerType, true, Some("doc"), None),
        QualifiedColType(Seq("a", "b"), StringType, true, None, Some(first()))
      )))
  }

  test("alter table: set location") {
    comparePlans(
      parsePlan("ALTER TABLE a.b.c SET LOCATION 'new location'"),
      AlterTableSetLocationStatement(Seq("a", "b", "c"), None, "new location"))

    comparePlans(
      parsePlan("ALTER TABLE a.b.c PARTITION(ds='2017-06-10') SET LOCATION 'new location'"),
      AlterTableSetLocationStatement(
        Seq("a", "b", "c"),
        Some(Map("ds" -> "2017-06-10")),
        "new location"))
  }

  test("alter table: rename column") {
    comparePlans(
      parsePlan("ALTER TABLE table_name RENAME COLUMN a.b.c TO d"),
      AlterTableRenameColumnStatement(
        Seq("table_name"),
        Seq("a", "b", "c"),
        "d"))
  }

  test("alter table: update column type using ALTER") {
    comparePlans(
      parsePlan("ALTER TABLE table_name ALTER COLUMN a.b.c TYPE bigint"),
      AlterTableAlterColumnStatement(
        Seq("table_name"),
        Seq("a", "b", "c"),
        Some(LongType),
        None,
        None,
        None))
  }

  test("alter table: update column type") {
    comparePlans(
      parsePlan("ALTER TABLE table_name CHANGE COLUMN a.b.c TYPE bigint"),
      AlterTableAlterColumnStatement(
        Seq("table_name"),
        Seq("a", "b", "c"),
        Some(LongType),
        None,
        None,
        None))
  }

  test("alter table: update column comment") {
    comparePlans(
      parsePlan("ALTER TABLE table_name CHANGE COLUMN a.b.c COMMENT 'new comment'"),
      AlterTableAlterColumnStatement(
        Seq("table_name"),
        Seq("a", "b", "c"),
        None,
        None,
        Some("new comment"),
        None))
  }

  test("alter table: update column position") {
    comparePlans(
      parsePlan("ALTER TABLE table_name CHANGE COLUMN a.b.c FIRST"),
      AlterTableAlterColumnStatement(
        Seq("table_name"),
        Seq("a", "b", "c"),
        None,
        None,
        None,
        Some(first())))
  }

  test("alter table: update column type, comment and position") {
    comparePlans(
      parsePlan("ALTER TABLE table_name CHANGE COLUMN a.b.c " +
        "TYPE bigint COMMENT 'new comment' AFTER d"),
      AlterTableAlterColumnStatement(
        Seq("table_name"),
        Seq("a", "b", "c"),
        Some(LongType),
        None,
        Some("new comment"),
        Some(after("d"))))
  }

  test("alter table: SET/DROP NOT NULL") {
    comparePlans(
      parsePlan("ALTER TABLE table_name ALTER COLUMN a.b.c SET NOT NULL"),
      AlterTableAlterColumnStatement(
        Seq("table_name"),
        Seq("a", "b", "c"),
        None,
        Some(false),
        None,
        None))

    comparePlans(
      parsePlan("ALTER TABLE table_name ALTER COLUMN a.b.c DROP NOT NULL"),
      AlterTableAlterColumnStatement(
        Seq("table_name"),
        Seq("a", "b", "c"),
        None,
        Some(true),
        None,
        None))
  }

  test("alter table: drop column") {
    comparePlans(
      parsePlan("ALTER TABLE table_name DROP COLUMN a.b.c"),
      AlterTableDropColumnsStatement(Seq("table_name"), Seq(Seq("a", "b", "c"))))
  }

  test("alter table: drop multiple columns") {
    val sql = "ALTER TABLE table_name DROP COLUMN x, y, a.b.c"
    Seq(sql, sql.replace("COLUMN", "COLUMNS")).foreach { drop =>
      comparePlans(
        parsePlan(drop),
        AlterTableDropColumnsStatement(
          Seq("table_name"),
          Seq(Seq("x"), Seq("y"), Seq("a", "b", "c"))))
    }
  }

  test("alter table: hive style") {
    val sql1 = "ALTER TABLE table_name CHANGE COLUMN a.b.c c INT"
    val sql2 = "ALTER TABLE table_name CHANGE COLUMN a.b.c c INT COMMENT 'new_comment'"
    val sql3 = "ALTER TABLE table_name CHANGE COLUMN a.b.c c INT AFTER other_col"

    comparePlans(
      parsePlan(sql1),
      AlterTableAlterColumnStatement(
        Seq("table_name"),
        Seq("a", "b", "c"),
        Some(IntegerType),
        None,
        None,
        None))

    comparePlans(
      parsePlan(sql2),
      AlterTableAlterColumnStatement(
        Seq("table_name"),
        Seq("a", "b", "c"),
        Some(IntegerType),
        None,
        Some("new_comment"),
        None))

    comparePlans(
      parsePlan(sql3),
      AlterTableAlterColumnStatement(
        Seq("table_name"),
        Seq("a", "b", "c"),
        Some(IntegerType),
        None,
        None,
        Some(after("other_col"))))

    // renaming column not supported in hive style ALTER COLUMN.
    intercept("ALTER TABLE table_name CHANGE COLUMN a.b.c new_name INT",
      "please run RENAME COLUMN instead")

    // ALTER COLUMN for a partition is not supported.
    intercept("ALTER TABLE table_name PARTITION (a='1') CHANGE COLUMN a.b.c c INT")
  }

  test("alter table/view: rename table/view") {
    comparePlans(
      parsePlan("ALTER TABLE a.b.c RENAME TO x.y.z"),
      RenameTableStatement(Seq("a", "b", "c"), Seq("x", "y", "z"), isView = false))
    comparePlans(
      parsePlan("ALTER VIEW a.b.c RENAME TO x.y.z"),
      RenameTableStatement(Seq("a", "b", "c"), Seq("x", "y", "z"), isView = true))
  }

  test("describe table column") {
    comparePlans(parsePlan("DESCRIBE t col"),
      DescribeColumnStatement(
        Seq("t"), Seq("col"), isExtended = false))
    comparePlans(parsePlan("DESCRIBE t `abc.xyz`"),
      DescribeColumnStatement(
        Seq("t"), Seq("abc.xyz"), isExtended = false))
    comparePlans(parsePlan("DESCRIBE t abc.xyz"),
      DescribeColumnStatement(
        Seq("t"), Seq("abc", "xyz"), isExtended = false))
    comparePlans(parsePlan("DESCRIBE t `a.b`.`x.y`"),
      DescribeColumnStatement(
        Seq("t"), Seq("a.b", "x.y"), isExtended = false))

    comparePlans(parsePlan("DESCRIBE TABLE t col"),
      DescribeColumnStatement(
        Seq("t"), Seq("col"), isExtended = false))
    comparePlans(parsePlan("DESCRIBE TABLE EXTENDED t col"),
      DescribeColumnStatement(
        Seq("t"), Seq("col"), isExtended = true))
    comparePlans(parsePlan("DESCRIBE TABLE FORMATTED t col"),
      DescribeColumnStatement(
        Seq("t"), Seq("col"), isExtended = true))

    val caught = intercept[AnalysisException](
      parsePlan("DESCRIBE TABLE t PARTITION (ds='1970-01-01') col"))
    assert(caught.getMessage.contains(
        "DESC TABLE COLUMN for a specific partition is not supported"))
  }

  test("describe database") {
    val sql1 = "DESCRIBE DATABASE EXTENDED a.b"
    val sql2 = "DESCRIBE DATABASE a.b"
    comparePlans(parsePlan(sql1),
      DescribeNamespace(UnresolvedNamespace(Seq("a", "b")), extended = true))
    comparePlans(parsePlan(sql2),
      DescribeNamespace(UnresolvedNamespace(Seq("a", "b")), extended = false))
  }

  test("SPARK-17328 Fix NPE with EXPLAIN DESCRIBE TABLE") {
    comparePlans(parsePlan("describe t"),
<<<<<<< HEAD
      DescribeTable(UnresolvedTable(Seq("t")), Map.empty, isExtended = false))
    comparePlans(parsePlan("describe table t"),
      DescribeTable(UnresolvedTable(Seq("t")), Map.empty, isExtended = false))
    comparePlans(parsePlan("describe table extended t"),
      DescribeTable(UnresolvedTable(Seq("t")), Map.empty, isExtended = true))
    comparePlans(parsePlan("describe table formatted t"),
      DescribeTable(UnresolvedTable(Seq("t")), Map.empty, isExtended = true))
=======
      DescribeRelation(UnresolvedTableOrView(Seq("t")), Map.empty, isExtended = false))
    comparePlans(parsePlan("describe table t"),
      DescribeRelation(UnresolvedTableOrView(Seq("t")), Map.empty, isExtended = false))
    comparePlans(parsePlan("describe table extended t"),
      DescribeRelation(UnresolvedTableOrView(Seq("t")), Map.empty, isExtended = true))
    comparePlans(parsePlan("describe table formatted t"),
      DescribeRelation(UnresolvedTableOrView(Seq("t")), Map.empty, isExtended = true))
>>>>>>> 6e5b4bf1
  }

  test("insert table: basic append") {
    Seq(
      "INSERT INTO TABLE testcat.ns1.ns2.tbl SELECT * FROM source",
      "INSERT INTO testcat.ns1.ns2.tbl SELECT * FROM source"
    ).foreach { sql =>
      parseCompare(sql,
        InsertIntoStatement(
          UnresolvedRelation(Seq("testcat", "ns1", "ns2", "tbl")),
          Map.empty,
          Project(Seq(UnresolvedStar(None)), UnresolvedRelation(Seq("source"))),
          overwrite = false, ifPartitionNotExists = false))
    }
  }

  test("insert table: append from another catalog") {
    parseCompare("INSERT INTO TABLE testcat.ns1.ns2.tbl SELECT * FROM testcat2.db.tbl",
      InsertIntoStatement(
        UnresolvedRelation(Seq("testcat", "ns1", "ns2", "tbl")),
        Map.empty,
        Project(Seq(UnresolvedStar(None)), UnresolvedRelation(Seq("testcat2", "db", "tbl"))),
        overwrite = false, ifPartitionNotExists = false))
  }

  test("insert table: append with partition") {
    parseCompare(
      """
        |INSERT INTO testcat.ns1.ns2.tbl
        |PARTITION (p1 = 3, p2)
        |SELECT * FROM source
      """.stripMargin,
      InsertIntoStatement(
        UnresolvedRelation(Seq("testcat", "ns1", "ns2", "tbl")),
        Map("p1" -> Some("3"), "p2" -> None),
        Project(Seq(UnresolvedStar(None)), UnresolvedRelation(Seq("source"))),
        overwrite = false, ifPartitionNotExists = false))
  }

  test("insert table: overwrite") {
    Seq(
      "INSERT OVERWRITE TABLE testcat.ns1.ns2.tbl SELECT * FROM source",
      "INSERT OVERWRITE testcat.ns1.ns2.tbl SELECT * FROM source"
    ).foreach { sql =>
      parseCompare(sql,
        InsertIntoStatement(
          UnresolvedRelation(Seq("testcat", "ns1", "ns2", "tbl")),
          Map.empty,
          Project(Seq(UnresolvedStar(None)), UnresolvedRelation(Seq("source"))),
          overwrite = true, ifPartitionNotExists = false))
    }
  }

  test("insert table: overwrite with partition") {
    parseCompare(
      """
        |INSERT OVERWRITE TABLE testcat.ns1.ns2.tbl
        |PARTITION (p1 = 3, p2)
        |SELECT * FROM source
      """.stripMargin,
      InsertIntoStatement(
        UnresolvedRelation(Seq("testcat", "ns1", "ns2", "tbl")),
        Map("p1" -> Some("3"), "p2" -> None),
        Project(Seq(UnresolvedStar(None)), UnresolvedRelation(Seq("source"))),
        overwrite = true, ifPartitionNotExists = false))
  }

  test("insert table: overwrite with partition if not exists") {
    parseCompare(
      """
        |INSERT OVERWRITE TABLE testcat.ns1.ns2.tbl
        |PARTITION (p1 = 3) IF NOT EXISTS
        |SELECT * FROM source
      """.stripMargin,
      InsertIntoStatement(
        UnresolvedRelation(Seq("testcat", "ns1", "ns2", "tbl")),
        Map("p1" -> Some("3")),
        Project(Seq(UnresolvedStar(None)), UnresolvedRelation(Seq("source"))),
        overwrite = true, ifPartitionNotExists = true))
  }

  test("insert table: if not exists with dynamic partition fails") {
    val exc = intercept[AnalysisException] {
      parsePlan(
        """
          |INSERT OVERWRITE TABLE testcat.ns1.ns2.tbl
          |PARTITION (p1 = 3, p2) IF NOT EXISTS
          |SELECT * FROM source
        """.stripMargin)
    }

    assert(exc.getMessage.contains("IF NOT EXISTS with dynamic partitions"))
    assert(exc.getMessage.contains("p2"))
  }

  test("insert table: if not exists without overwrite fails") {
    val exc = intercept[AnalysisException] {
      parsePlan(
        """
          |INSERT INTO TABLE testcat.ns1.ns2.tbl
          |PARTITION (p1 = 3) IF NOT EXISTS
          |SELECT * FROM source
        """.stripMargin)
    }

    assert(exc.getMessage.contains("INSERT INTO ... IF NOT EXISTS"))
  }

  test("delete from table: delete all") {
    parseCompare("DELETE FROM testcat.ns1.ns2.tbl",
      DeleteFromTable(
        UnresolvedRelation(Seq("testcat", "ns1", "ns2", "tbl")),
        None))
  }

  test("delete from table: with alias and where clause") {
    parseCompare("DELETE FROM testcat.ns1.ns2.tbl AS t WHERE t.a = 2",
      DeleteFromTable(
        SubqueryAlias("t", UnresolvedRelation(Seq("testcat", "ns1", "ns2", "tbl"))),
        Some(EqualTo(UnresolvedAttribute("t.a"), Literal(2)))))
  }

  test("delete from table: columns aliases is not allowed") {
    val exc = intercept[ParseException] {
      parsePlan("DELETE FROM testcat.ns1.ns2.tbl AS t(a,b,c,d) WHERE d = 2")
    }

    assert(exc.getMessage.contains("Columns aliases are not allowed in DELETE."))
  }

  test("update table: basic") {
    parseCompare(
      """
        |UPDATE testcat.ns1.ns2.tbl
        |SET a='Robert', b=32
      """.stripMargin,
      UpdateTable(
        UnresolvedRelation(Seq("testcat", "ns1", "ns2", "tbl")),
        Seq(Assignment(UnresolvedAttribute("a"), Literal("Robert")),
          Assignment(UnresolvedAttribute("b"), Literal(32))),
        None))
  }

  test("update table: with alias and where clause") {
    parseCompare(
      """
        |UPDATE testcat.ns1.ns2.tbl AS t
        |SET t.a='Robert', t.b=32
        |WHERE t.c=2
      """.stripMargin,
      UpdateTable(
        SubqueryAlias("t", UnresolvedRelation(Seq("testcat", "ns1", "ns2", "tbl"))),
        Seq(Assignment(UnresolvedAttribute("t.a"), Literal("Robert")),
          Assignment(UnresolvedAttribute("t.b"), Literal(32))),
        Some(EqualTo(UnresolvedAttribute("t.c"), Literal(2)))))
  }

  test("update table: columns aliases is not allowed") {
    val exc = intercept[ParseException] {
      parsePlan(
        """
          |UPDATE testcat.ns1.ns2.tbl AS t(a,b,c,d)
          |SET b='Robert', c=32
          |WHERE d=2
        """.stripMargin)
    }

    assert(exc.getMessage.contains("Columns aliases are not allowed in UPDATE."))
  }

  test("merge into table: basic") {
    parseCompare(
      """
        |MERGE INTO testcat1.ns1.ns2.tbl AS target
        |USING testcat2.ns1.ns2.tbl AS source
        |ON target.col1 = source.col1
        |WHEN MATCHED AND (target.col2='delete') THEN DELETE
        |WHEN MATCHED AND (target.col2='update') THEN UPDATE SET target.col2 = source.col2
        |WHEN NOT MATCHED AND (target.col2='insert')
        |THEN INSERT (target.col1, target.col2) values (source.col1, source.col2)
      """.stripMargin,
      MergeIntoTable(
        SubqueryAlias("target", UnresolvedRelation(Seq("testcat1", "ns1", "ns2", "tbl"))),
        SubqueryAlias("source", UnresolvedRelation(Seq("testcat2", "ns1", "ns2", "tbl"))),
        EqualTo(UnresolvedAttribute("target.col1"), UnresolvedAttribute("source.col1")),
        Seq(DeleteAction(Some(EqualTo(UnresolvedAttribute("target.col2"), Literal("delete")))),
          UpdateAction(Some(EqualTo(UnresolvedAttribute("target.col2"), Literal("update"))),
            Seq(Assignment(UnresolvedAttribute("target.col2"),
              UnresolvedAttribute("source.col2"))))),
        Seq(InsertAction(Some(EqualTo(UnresolvedAttribute("target.col2"), Literal("insert"))),
          Seq(Assignment(UnresolvedAttribute("target.col1"), UnresolvedAttribute("source.col1")),
            Assignment(UnresolvedAttribute("target.col2"), UnresolvedAttribute("source.col2")))))))
  }

  test("merge into table: using subquery") {
    parseCompare(
      """
        |MERGE INTO testcat1.ns1.ns2.tbl AS target
        |USING (SELECT * FROM testcat2.ns1.ns2.tbl) AS source
        |ON target.col1 = source.col1
        |WHEN MATCHED AND (target.col2='delete') THEN DELETE
        |WHEN MATCHED AND (target.col2='update') THEN UPDATE SET target.col2 = source.col2
        |WHEN NOT MATCHED AND (target.col2='insert')
        |THEN INSERT (target.col1, target.col2) values (source.col1, source.col2)
      """.stripMargin,
      MergeIntoTable(
        SubqueryAlias("target", UnresolvedRelation(Seq("testcat1", "ns1", "ns2", "tbl"))),
        SubqueryAlias("source", Project(Seq(UnresolvedStar(None)),
          UnresolvedRelation(Seq("testcat2", "ns1", "ns2", "tbl")))),
        EqualTo(UnresolvedAttribute("target.col1"), UnresolvedAttribute("source.col1")),
        Seq(DeleteAction(Some(EqualTo(UnresolvedAttribute("target.col2"), Literal("delete")))),
          UpdateAction(Some(EqualTo(UnresolvedAttribute("target.col2"), Literal("update"))),
            Seq(Assignment(UnresolvedAttribute("target.col2"),
              UnresolvedAttribute("source.col2"))))),
        Seq(InsertAction(Some(EqualTo(UnresolvedAttribute("target.col2"), Literal("insert"))),
          Seq(Assignment(UnresolvedAttribute("target.col1"), UnresolvedAttribute("source.col1")),
            Assignment(UnresolvedAttribute("target.col2"), UnresolvedAttribute("source.col2")))))))
  }

  test("merge into table: cte") {
    parseCompare(
      """
        |MERGE INTO testcat1.ns1.ns2.tbl AS target
        |USING (WITH s as (SELECT * FROM testcat2.ns1.ns2.tbl) SELECT * FROM s) AS source
        |ON target.col1 = source.col1
        |WHEN MATCHED AND (target.col2='delete') THEN DELETE
        |WHEN MATCHED AND (target.col2='update') THEN UPDATE SET target.col2 = source.col2
        |WHEN NOT MATCHED AND (target.col2='insert')
        |THEN INSERT (target.col1, target.col2) values (source.col1, source.col2)
      """.stripMargin,
      MergeIntoTable(
        SubqueryAlias("target", UnresolvedRelation(Seq("testcat1", "ns1", "ns2", "tbl"))),
        SubqueryAlias("source", With(Project(Seq(UnresolvedStar(None)),
          UnresolvedRelation(Seq("s"))),
          Seq("s" -> SubqueryAlias("s", Project(Seq(UnresolvedStar(None)),
            UnresolvedRelation(Seq("testcat2", "ns1", "ns2", "tbl"))))))),
        EqualTo(UnresolvedAttribute("target.col1"), UnresolvedAttribute("source.col1")),
        Seq(DeleteAction(Some(EqualTo(UnresolvedAttribute("target.col2"), Literal("delete")))),
          UpdateAction(Some(EqualTo(UnresolvedAttribute("target.col2"), Literal("update"))),
            Seq(Assignment(UnresolvedAttribute("target.col2"),
              UnresolvedAttribute("source.col2"))))),
        Seq(InsertAction(Some(EqualTo(UnresolvedAttribute("target.col2"), Literal("insert"))),
          Seq(Assignment(UnresolvedAttribute("target.col1"), UnresolvedAttribute("source.col1")),
            Assignment(UnresolvedAttribute("target.col2"), UnresolvedAttribute("source.col2")))))))
  }

  test("merge into table: no additional condition") {
    parseCompare(
      """
        |MERGE INTO testcat1.ns1.ns2.tbl AS target
        |USING testcat2.ns1.ns2.tbl AS source
        |ON target.col1 = source.col1
        |WHEN MATCHED THEN UPDATE SET target.col2 = source.col2
        |WHEN NOT MATCHED
        |THEN INSERT (target.col1, target.col2) values (source.col1, source.col2)
      """.stripMargin,
    MergeIntoTable(
      SubqueryAlias("target", UnresolvedRelation(Seq("testcat1", "ns1", "ns2", "tbl"))),
      SubqueryAlias("source", UnresolvedRelation(Seq("testcat2", "ns1", "ns2", "tbl"))),
      EqualTo(UnresolvedAttribute("target.col1"), UnresolvedAttribute("source.col1")),
      Seq(UpdateAction(None,
        Seq(Assignment(UnresolvedAttribute("target.col2"), UnresolvedAttribute("source.col2"))))),
      Seq(InsertAction(None,
        Seq(Assignment(UnresolvedAttribute("target.col1"), UnresolvedAttribute("source.col1")),
          Assignment(UnresolvedAttribute("target.col2"), UnresolvedAttribute("source.col2")))))))
  }

  test("merge into table: star") {
    parseCompare(
      """
        |MERGE INTO testcat1.ns1.ns2.tbl AS target
        |USING testcat2.ns1.ns2.tbl AS source
        |ON target.col1 = source.col1
        |WHEN MATCHED AND (target.col2='delete') THEN DELETE
        |WHEN MATCHED AND (target.col2='update') THEN UPDATE SET *
        |WHEN NOT MATCHED AND (target.col2='insert')
        |THEN INSERT *
      """.stripMargin,
    MergeIntoTable(
      SubqueryAlias("target", UnresolvedRelation(Seq("testcat1", "ns1", "ns2", "tbl"))),
      SubqueryAlias("source", UnresolvedRelation(Seq("testcat2", "ns1", "ns2", "tbl"))),
      EqualTo(UnresolvedAttribute("target.col1"), UnresolvedAttribute("source.col1")),
      Seq(DeleteAction(Some(EqualTo(UnresolvedAttribute("target.col2"), Literal("delete")))),
        UpdateAction(Some(EqualTo(UnresolvedAttribute("target.col2"), Literal("update"))), Seq())),
      Seq(InsertAction(Some(EqualTo(UnresolvedAttribute("target.col2"), Literal("insert"))),
        Seq()))))
  }

  test("merge into table: columns aliases are not allowed") {
    Seq("target(c1, c2)" -> "source", "target" -> "source(c1, c2)").foreach {
      case (targetAlias, sourceAlias) =>
        val exc = intercept[ParseException] {
          parsePlan(
            s"""
              |MERGE INTO testcat1.ns1.ns2.tbl AS $targetAlias
              |USING testcat2.ns1.ns2.tbl AS $sourceAlias
              |ON target.col1 = source.col1
              |WHEN MATCHED AND (target.col2='delete') THEN DELETE
              |WHEN MATCHED AND (target.col2='update') THEN UPDATE SET target.col2 = source.col2
              |WHEN NOT MATCHED AND (target.col2='insert')
              |THEN INSERT (target.col1, target.col2) values (source.col1, source.col2)
            """.stripMargin)
        }

        assert(exc.getMessage.contains("Columns aliases are not allowed in MERGE."))
    }
  }

  test("merge into table: at most two matched clauses") {
    val exc = intercept[ParseException] {
      parsePlan(
        """
          |MERGE INTO testcat1.ns1.ns2.tbl AS target
          |USING testcat2.ns1.ns2.tbl AS source
          |ON target.col1 = source.col1
          |WHEN MATCHED AND (target.col2='delete') THEN DELETE
          |WHEN MATCHED AND (target.col2='update1') THEN UPDATE SET target.col2 = source.col2
          |WHEN MATCHED AND (target.col2='update2') THEN UPDATE SET target.col2 = source.col2
          |WHEN NOT MATCHED AND (target.col2='insert')
          |THEN INSERT (target.col1, target.col2) values (source.col1, source.col2)
        """.stripMargin)
    }

    assert(exc.getMessage.contains("There should be at most 2 'WHEN MATCHED' clauses."))
  }

  test("merge into table: at most one not matched clause") {
    val exc = intercept[ParseException] {
      parsePlan(
        """
          |MERGE INTO testcat1.ns1.ns2.tbl AS target
          |USING testcat2.ns1.ns2.tbl AS source
          |ON target.col1 = source.col1
          |WHEN MATCHED AND (target.col2='delete') THEN DELETE
          |WHEN MATCHED AND (target.col2='update1') THEN UPDATE SET target.col2 = source.col2
          |WHEN NOT MATCHED AND (target.col2='insert1')
          |THEN INSERT (target.col1, target.col2) values (source.col1, source.col2)
          |WHEN NOT MATCHED AND (target.col2='insert2')
          |THEN INSERT (target.col1, target.col2) values (source.col1, source.col2)
        """.stripMargin)
    }

    assert(exc.getMessage.contains("There should be at most 1 'WHEN NOT MATCHED' clause."))
  }

  test("show tables") {
    comparePlans(
      parsePlan("SHOW TABLES"),
      ShowTables(UnresolvedNamespace(Seq.empty[String]), None))
    comparePlans(
      parsePlan("SHOW TABLES FROM testcat.ns1.ns2.tbl"),
      ShowTables(UnresolvedNamespace(Seq("testcat", "ns1", "ns2", "tbl")), None))
    comparePlans(
      parsePlan("SHOW TABLES IN testcat.ns1.ns2.tbl"),
      ShowTables(UnresolvedNamespace(Seq("testcat", "ns1", "ns2", "tbl")), None))
    comparePlans(
      parsePlan("SHOW TABLES IN tbl LIKE '*dog*'"),
      ShowTables(UnresolvedNamespace(Seq("tbl")), Some("*dog*")))
  }

  test("show table extended") {
    comparePlans(
      parsePlan("SHOW TABLE EXTENDED LIKE '*test*'"),
      ShowTableStatement(None, "*test*", None))
    comparePlans(
      parsePlan("SHOW TABLE EXTENDED FROM testcat.ns1.ns2 LIKE '*test*'"),
      ShowTableStatement(Some(Seq("testcat", "ns1", "ns2")), "*test*", None))
    comparePlans(
      parsePlan("SHOW TABLE EXTENDED IN testcat.ns1.ns2 LIKE '*test*'"),
      ShowTableStatement(Some(Seq("testcat", "ns1", "ns2")), "*test*", None))
    comparePlans(
      parsePlan("SHOW TABLE EXTENDED LIKE '*test*' PARTITION(ds='2008-04-09', hr=11)"),
      ShowTableStatement(None, "*test*", Some(Map("ds" -> "2008-04-09", "hr" -> "11"))))
    comparePlans(
      parsePlan("SHOW TABLE EXTENDED FROM testcat.ns1.ns2 LIKE '*test*' " +
        "PARTITION(ds='2008-04-09')"),
      ShowTableStatement(Some(Seq("testcat", "ns1", "ns2")), "*test*",
        Some(Map("ds" -> "2008-04-09"))))
    comparePlans(
      parsePlan("SHOW TABLE EXTENDED IN testcat.ns1.ns2 LIKE '*test*' " +
        "PARTITION(ds='2008-04-09')"),
      ShowTableStatement(Some(Seq("testcat", "ns1", "ns2")), "*test*",
        Some(Map("ds" -> "2008-04-09"))))
  }

  test("create namespace -- backward compatibility with DATABASE/DBPROPERTIES") {
    val expected = CreateNamespaceStatement(
      Seq("a", "b", "c"),
      ifNotExists = true,
      Map(
        "a" -> "a",
        "b" -> "b",
        "c" -> "c",
        "comment" -> "namespace_comment",
        "location" -> "/home/user/db"))

    comparePlans(
      parsePlan(
        """
          |CREATE NAMESPACE IF NOT EXISTS a.b.c
          |WITH PROPERTIES ('a'='a', 'b'='b', 'c'='c')
          |COMMENT 'namespace_comment' LOCATION '/home/user/db'
        """.stripMargin),
      expected)

    comparePlans(
      parsePlan(
        """
          |CREATE DATABASE IF NOT EXISTS a.b.c
          |WITH DBPROPERTIES ('a'='a', 'b'='b', 'c'='c')
          |COMMENT 'namespace_comment' LOCATION '/home/user/db'
        """.stripMargin),
      expected)
  }

  test("create namespace -- check duplicates") {
    def createDatabase(duplicateClause: String): String = {
      s"""
         |CREATE NAMESPACE IF NOT EXISTS a.b.c
         |$duplicateClause
         |$duplicateClause
      """.stripMargin
    }
    val sql1 = createDatabase("COMMENT 'namespace_comment'")
    val sql2 = createDatabase("LOCATION '/home/user/db'")
    val sql3 = createDatabase("WITH PROPERTIES ('a'='a', 'b'='b', 'c'='c')")
    val sql4 = createDatabase("WITH DBPROPERTIES ('a'='a', 'b'='b', 'c'='c')")

    intercept(sql1, "Found duplicate clauses: COMMENT")
    intercept(sql2, "Found duplicate clauses: LOCATION")
    intercept(sql3, "Found duplicate clauses: WITH PROPERTIES")
    intercept(sql4, "Found duplicate clauses: WITH DBPROPERTIES")
  }

  test("create namespace - property values must be set") {
    assertUnsupported(
      sql = "CREATE NAMESPACE a.b.c WITH PROPERTIES('key_without_value', 'key_with_value'='x')",
      containsThesePhrases = Seq("key_without_value"))
  }

  test("create namespace -- either PROPERTIES or DBPROPERTIES is allowed") {
    val sql =
      s"""
         |CREATE NAMESPACE IF NOT EXISTS a.b.c
         |WITH PROPERTIES ('a'='a', 'b'='b', 'c'='c')
         |WITH DBPROPERTIES ('a'='a', 'b'='b', 'c'='c')
      """.stripMargin
    intercept(sql, "Either PROPERTIES or DBPROPERTIES is allowed")
  }

  test("create namespace - support for other types in PROPERTIES") {
    val sql =
      """
        |CREATE NAMESPACE a.b.c
        |LOCATION '/home/user/db'
        |WITH PROPERTIES ('a'=1, 'b'=0.1, 'c'=TRUE)
      """.stripMargin
    comparePlans(
      parsePlan(sql),
      CreateNamespaceStatement(
        Seq("a", "b", "c"),
        ifNotExists = false,
        Map(
          "a" -> "1",
          "b" -> "0.1",
          "c" -> "true",
          "location" -> "/home/user/db")))
  }

  test("drop namespace") {
    comparePlans(
      parsePlan("DROP NAMESPACE a.b.c"),
      DropNamespace(
        UnresolvedNamespace(Seq("a", "b", "c")), ifExists = false, cascade = false))

    comparePlans(
      parsePlan("DROP NAMESPACE IF EXISTS a.b.c"),
      DropNamespace(
        UnresolvedNamespace(Seq("a", "b", "c")), ifExists = true, cascade = false))

    comparePlans(
      parsePlan("DROP NAMESPACE IF EXISTS a.b.c RESTRICT"),
      DropNamespace(
        UnresolvedNamespace(Seq("a", "b", "c")), ifExists = true, cascade = false))

    comparePlans(
      parsePlan("DROP NAMESPACE IF EXISTS a.b.c CASCADE"),
      DropNamespace(
        UnresolvedNamespace(Seq("a", "b", "c")), ifExists = true, cascade = true))

    comparePlans(
      parsePlan("DROP NAMESPACE a.b.c CASCADE"),
      DropNamespace(
        UnresolvedNamespace(Seq("a", "b", "c")), ifExists = false, cascade = true))
  }

  test("set namespace properties") {
    comparePlans(
      parsePlan("ALTER DATABASE a.b.c SET PROPERTIES ('a'='a', 'b'='b', 'c'='c')"),
      AlterNamespaceSetProperties(
        UnresolvedNamespace(Seq("a", "b", "c")), Map("a" -> "a", "b" -> "b", "c" -> "c")))

    comparePlans(
      parsePlan("ALTER SCHEMA a.b.c SET PROPERTIES ('a'='a')"),
      AlterNamespaceSetProperties(
        UnresolvedNamespace(Seq("a", "b", "c")), Map("a" -> "a")))

    comparePlans(
      parsePlan("ALTER NAMESPACE a.b.c SET PROPERTIES ('b'='b')"),
      AlterNamespaceSetProperties(
        UnresolvedNamespace(Seq("a", "b", "c")), Map("b" -> "b")))

    comparePlans(
      parsePlan("ALTER DATABASE a.b.c SET DBPROPERTIES ('a'='a', 'b'='b', 'c'='c')"),
      AlterNamespaceSetProperties(
        UnresolvedNamespace(Seq("a", "b", "c")), Map("a" -> "a", "b" -> "b", "c" -> "c")))

    comparePlans(
      parsePlan("ALTER SCHEMA a.b.c SET DBPROPERTIES ('a'='a')"),
      AlterNamespaceSetProperties(
        UnresolvedNamespace(Seq("a", "b", "c")), Map("a" -> "a")))

    comparePlans(
      parsePlan("ALTER NAMESPACE a.b.c SET DBPROPERTIES ('b'='b')"),
      AlterNamespaceSetProperties(
        UnresolvedNamespace(Seq("a", "b", "c")), Map("b" -> "b")))
  }

  test("set namespace location") {
    comparePlans(
      parsePlan("ALTER DATABASE a.b.c SET LOCATION '/home/user/db'"),
      AlterNamespaceSetLocation(
        UnresolvedNamespace(Seq("a", "b", "c")), "/home/user/db"))

    comparePlans(
      parsePlan("ALTER SCHEMA a.b.c SET LOCATION '/home/user/db'"),
      AlterNamespaceSetLocation(
        UnresolvedNamespace(Seq("a", "b", "c")), "/home/user/db"))

    comparePlans(
      parsePlan("ALTER NAMESPACE a.b.c SET LOCATION '/home/user/db'"),
      AlterNamespaceSetLocation(
        UnresolvedNamespace(Seq("a", "b", "c")), "/home/user/db"))
  }

  test("set namespace owner") {
    comparePlans(
      parsePlan("ALTER DATABASE a.b.c SET OWNER USER user1"),
      AlterNamespaceSetOwner(UnresolvedNamespace(Seq("a", "b", "c")), "user1", "USER"))

    comparePlans(
      parsePlan("ALTER DATABASE a.b.c SET OWNER ROLE role1"),
      AlterNamespaceSetOwner(UnresolvedNamespace(Seq("a", "b", "c")), "role1", "ROLE"))
    comparePlans(
      parsePlan("ALTER DATABASE a.b.c SET OWNER GROUP group1"),
      AlterNamespaceSetOwner(UnresolvedNamespace(Seq("a", "b", "c")), "group1", "GROUP"))
  }

  test("show databases: basic") {
    comparePlans(
      parsePlan("SHOW DATABASES"),
      ShowNamespaces(UnresolvedNamespace(Seq.empty[String]), None))
    comparePlans(
      parsePlan("SHOW DATABASES LIKE 'defau*'"),
      ShowNamespaces(UnresolvedNamespace(Seq.empty[String]), Some("defau*")))
  }

  test("show databases: FROM/IN operator is not allowed") {
    def verify(sql: String): Unit = {
      val exc = intercept[ParseException] { parsePlan(sql) }
      assert(exc.getMessage.contains("FROM/IN operator is not allowed in SHOW DATABASES"))
    }

    verify("SHOW DATABASES FROM testcat.ns1.ns2")
    verify("SHOW DATABASES IN testcat.ns1.ns2")
  }

  test("show namespaces") {
    comparePlans(
      parsePlan("SHOW NAMESPACES"),
      ShowNamespaces(UnresolvedNamespace(Seq.empty[String]), None))
    comparePlans(
      parsePlan("SHOW NAMESPACES FROM testcat.ns1.ns2"),
      ShowNamespaces(UnresolvedNamespace(Seq("testcat", "ns1", "ns2")), None))
    comparePlans(
      parsePlan("SHOW NAMESPACES IN testcat.ns1.ns2"),
      ShowNamespaces(UnresolvedNamespace(Seq("testcat", "ns1", "ns2")), None))
    comparePlans(
      parsePlan("SHOW NAMESPACES IN testcat.ns1 LIKE '*pattern*'"),
      ShowNamespaces(UnresolvedNamespace(Seq("testcat", "ns1")), Some("*pattern*")))
  }

  test("analyze table statistics") {
    comparePlans(parsePlan("analyze table a.b.c compute statistics"),
      AnalyzeTableStatement(Seq("a", "b", "c"), Map.empty, noScan = false))
    comparePlans(parsePlan("analyze table a.b.c compute statistics noscan"),
      AnalyzeTableStatement(Seq("a", "b", "c"), Map.empty, noScan = true))
    comparePlans(parsePlan("analyze table a.b.c partition (a) compute statistics nOscAn"),
      AnalyzeTableStatement(Seq("a", "b", "c"), Map("a" -> None), noScan = true))

    // Partitions specified
    comparePlans(
      parsePlan("ANALYZE TABLE a.b.c PARTITION(ds='2008-04-09', hr=11) COMPUTE STATISTICS"),
      AnalyzeTableStatement(
        Seq("a", "b", "c"), Map("ds" -> Some("2008-04-09"), "hr" -> Some("11")), noScan = false))
    comparePlans(
      parsePlan("ANALYZE TABLE a.b.c PARTITION(ds='2008-04-09', hr=11) COMPUTE STATISTICS noscan"),
      AnalyzeTableStatement(
        Seq("a", "b", "c"), Map("ds" -> Some("2008-04-09"), "hr" -> Some("11")), noScan = true))
    comparePlans(
      parsePlan("ANALYZE TABLE a.b.c PARTITION(ds='2008-04-09') COMPUTE STATISTICS noscan"),
      AnalyzeTableStatement(Seq("a", "b", "c"), Map("ds" -> Some("2008-04-09")), noScan = true))
    comparePlans(
      parsePlan("ANALYZE TABLE a.b.c PARTITION(ds='2008-04-09', hr) COMPUTE STATISTICS"),
      AnalyzeTableStatement(
        Seq("a", "b", "c"), Map("ds" -> Some("2008-04-09"), "hr" -> None), noScan = false))
    comparePlans(
      parsePlan("ANALYZE TABLE a.b.c PARTITION(ds='2008-04-09', hr) COMPUTE STATISTICS noscan"),
      AnalyzeTableStatement(
        Seq("a", "b", "c"), Map("ds" -> Some("2008-04-09"), "hr" -> None), noScan = true))
    comparePlans(
      parsePlan("ANALYZE TABLE a.b.c PARTITION(ds, hr=11) COMPUTE STATISTICS noscan"),
      AnalyzeTableStatement(
        Seq("a", "b", "c"), Map("ds" -> None, "hr" -> Some("11")), noScan = true))
    comparePlans(
      parsePlan("ANALYZE TABLE a.b.c PARTITION(ds, hr) COMPUTE STATISTICS"),
      AnalyzeTableStatement(Seq("a", "b", "c"), Map("ds" -> None, "hr" -> None), noScan = false))
    comparePlans(
      parsePlan("ANALYZE TABLE a.b.c PARTITION(ds, hr) COMPUTE STATISTICS noscan"),
      AnalyzeTableStatement(Seq("a", "b", "c"), Map("ds" -> None, "hr" -> None), noScan = true))

    intercept("analyze table a.b.c compute statistics xxxx",
      "Expected `NOSCAN` instead of `xxxx`")
    intercept("analyze table a.b.c partition (a) compute statistics xxxx",
      "Expected `NOSCAN` instead of `xxxx`")
  }

  test("analyze table column statistics") {
    intercept("ANALYZE TABLE a.b.c COMPUTE STATISTICS FOR COLUMNS", "")

    comparePlans(
      parsePlan("ANALYZE TABLE a.b.c COMPUTE STATISTICS FOR COLUMNS key, value"),
      AnalyzeColumnStatement(Seq("a", "b", "c"), Option(Seq("key", "value")), allColumns = false))

    // Partition specified - should be ignored
    comparePlans(
      parsePlan(
        s"""
           |ANALYZE TABLE a.b.c PARTITION(ds='2017-06-10')
           |COMPUTE STATISTICS FOR COLUMNS key, value
         """.stripMargin),
      AnalyzeColumnStatement(Seq("a", "b", "c"), Option(Seq("key", "value")), allColumns = false))

    // Partition specified should be ignored in case of COMPUTE STATISTICS FOR ALL COLUMNS
    comparePlans(
      parsePlan(
        s"""
           |ANALYZE TABLE a.b.c PARTITION(ds='2017-06-10')
           |COMPUTE STATISTICS FOR ALL COLUMNS
         """.stripMargin),
      AnalyzeColumnStatement(Seq("a", "b", "c"), None, allColumns = true))

    intercept("ANALYZE TABLE a.b.c COMPUTE STATISTICS FOR ALL COLUMNS key, value",
      "mismatched input 'key' expecting <EOF>")
    intercept("ANALYZE TABLE a.b.c COMPUTE STATISTICS FOR ALL",
      "missing 'COLUMNS' at '<EOF>'")
  }

  test("MSCK REPAIR TABLE") {
    comparePlans(
      parsePlan("MSCK REPAIR TABLE a.b.c"),
      RepairTableStatement(Seq("a", "b", "c")))
  }

  test("LOAD DATA INTO table") {
    comparePlans(
      parsePlan("LOAD DATA INPATH 'filepath' INTO TABLE a.b.c"),
      LoadDataStatement(Seq("a", "b", "c"), "filepath", false, false, None))

    comparePlans(
      parsePlan("LOAD DATA LOCAL INPATH 'filepath' INTO TABLE a.b.c"),
      LoadDataStatement(Seq("a", "b", "c"), "filepath", true, false, None))

    comparePlans(
      parsePlan("LOAD DATA LOCAL INPATH 'filepath' OVERWRITE INTO TABLE a.b.c"),
      LoadDataStatement(Seq("a", "b", "c"), "filepath", true, true, None))

    comparePlans(
      parsePlan(
        s"""
           |LOAD DATA LOCAL INPATH 'filepath' OVERWRITE INTO TABLE a.b.c
           |PARTITION(ds='2017-06-10')
         """.stripMargin),
      LoadDataStatement(
        Seq("a", "b", "c"),
        "filepath",
        true,
        true,
        Some(Map("ds" -> "2017-06-10"))))
  }

  test("SHOW CREATE table") {
    comparePlans(
      parsePlan("SHOW CREATE TABLE a.b.c"),
      ShowCreateTableStatement(Seq("a", "b", "c")))
  }

  test("CACHE TABLE") {
    comparePlans(
      parsePlan("CACHE TABLE a.b.c"),
      CacheTableStatement(Seq("a", "b", "c"), None, false, Map.empty))

    comparePlans(
      parsePlan("CACHE LAZY TABLE a.b.c"),
      CacheTableStatement(Seq("a", "b", "c"), None, true, Map.empty))

    comparePlans(
      parsePlan("CACHE LAZY TABLE a.b.c OPTIONS('storageLevel' 'DISK_ONLY')"),
      CacheTableStatement(Seq("a", "b", "c"), None, true, Map("storageLevel" -> "DISK_ONLY")))

    intercept("CACHE TABLE a.b.c AS SELECT * FROM testData",
      "It is not allowed to add catalog/namespace prefix a.b")
  }

  test("UNCACHE TABLE") {
    comparePlans(
      parsePlan("UNCACHE TABLE a.b.c"),
      UncacheTableStatement(Seq("a", "b", "c"), ifExists = false))

    comparePlans(
      parsePlan("UNCACHE TABLE IF EXISTS a.b.c"),
      UncacheTableStatement(Seq("a", "b", "c"), ifExists = true))
  }

  test("TRUNCATE table") {
    comparePlans(
      parsePlan("TRUNCATE TABLE a.b.c"),
      TruncateTableStatement(Seq("a", "b", "c"), None))

    comparePlans(
      parsePlan("TRUNCATE TABLE a.b.c PARTITION(ds='2017-06-10')"),
      TruncateTableStatement(Seq("a", "b", "c"), Some(Map("ds" -> "2017-06-10"))))
  }

  test("SHOW PARTITIONS") {
    val sql1 = "SHOW PARTITIONS t1"
    val sql2 = "SHOW PARTITIONS db1.t1"
    val sql3 = "SHOW PARTITIONS t1 PARTITION(partcol1='partvalue', partcol2='partvalue')"
    val sql4 = "SHOW PARTITIONS a.b.c"
    val sql5 = "SHOW PARTITIONS a.b.c PARTITION(ds='2017-06-10')"

    val parsed1 = parsePlan(sql1)
    val expected1 = ShowPartitionsStatement(Seq("t1"), None)
    val parsed2 = parsePlan(sql2)
    val expected2 = ShowPartitionsStatement(Seq("db1", "t1"), None)
    val parsed3 = parsePlan(sql3)
    val expected3 = ShowPartitionsStatement(Seq("t1"),
      Some(Map("partcol1" -> "partvalue", "partcol2" -> "partvalue")))
    val parsed4 = parsePlan(sql4)
    val expected4 = ShowPartitionsStatement(Seq("a", "b", "c"), None)
    val parsed5 = parsePlan(sql5)
    val expected5 = ShowPartitionsStatement(Seq("a", "b", "c"), Some(Map("ds" -> "2017-06-10")))

    comparePlans(parsed1, expected1)
    comparePlans(parsed2, expected2)
    comparePlans(parsed3, expected3)
    comparePlans(parsed4, expected4)
    comparePlans(parsed5, expected5)
  }

  test("REFRESH TABLE") {
    comparePlans(
      parsePlan("REFRESH TABLE a.b.c"),
      RefreshTableStatement(Seq("a", "b", "c")))
  }

  test("show columns") {
    val sql1 = "SHOW COLUMNS FROM t1"
    val sql2 = "SHOW COLUMNS IN db1.t1"
    val sql3 = "SHOW COLUMNS FROM t1 IN db1"
    val sql4 = "SHOW COLUMNS FROM db1.t1 IN db1"

    val parsed1 = parsePlan(sql1)
    val expected1 = ShowColumnsStatement(Seq("t1"), None)
    val parsed2 = parsePlan(sql2)
    val expected2 = ShowColumnsStatement(Seq("db1", "t1"), None)
    val parsed3 = parsePlan(sql3)
    val expected3 = ShowColumnsStatement(Seq("t1"), Some(Seq("db1")))
    val parsed4 = parsePlan(sql4)
    val expected4 = ShowColumnsStatement(Seq("db1", "t1"), Some(Seq("db1")))

    comparePlans(parsed1, expected1)
    comparePlans(parsed2, expected2)
    comparePlans(parsed3, expected3)
    comparePlans(parsed4, expected4)
  }

  test("alter table: recover partitions") {
    comparePlans(
      parsePlan("ALTER TABLE a.b.c RECOVER PARTITIONS"),
      AlterTableRecoverPartitionsStatement(Seq("a", "b", "c")))
  }

  test("alter table: add partition") {
    val sql1 =
      """
        |ALTER TABLE a.b.c ADD IF NOT EXISTS PARTITION
        |(dt='2008-08-08', country='us') LOCATION 'location1' PARTITION
        |(dt='2009-09-09', country='uk')
      """.stripMargin
    val sql2 = "ALTER TABLE a.b.c ADD PARTITION (dt='2008-08-08') LOCATION 'loc'"

    val parsed1 = parsePlan(sql1)
    val parsed2 = parsePlan(sql2)

    val expected1 = AlterTableAddPartitionStatement(
      Seq("a", "b", "c"),
      Seq(
        (Map("dt" -> "2008-08-08", "country" -> "us"), Some("location1")),
        (Map("dt" -> "2009-09-09", "country" -> "uk"), None)),
      ifNotExists = true)
    val expected2 = AlterTableAddPartitionStatement(
      Seq("a", "b", "c"),
      Seq((Map("dt" -> "2008-08-08"), Some("loc"))),
      ifNotExists = false)

    comparePlans(parsed1, expected1)
    comparePlans(parsed2, expected2)
  }

  test("alter view: add partition (not supported)") {
    assertUnsupported(
      """
        |ALTER VIEW a.b.c ADD IF NOT EXISTS PARTITION
        |(dt='2008-08-08', country='us') PARTITION
        |(dt='2009-09-09', country='uk')
      """.stripMargin)
  }

  test("alter table: rename partition") {
    val sql1 =
      """
        |ALTER TABLE table_name PARTITION (dt='2008-08-08', country='us')
        |RENAME TO PARTITION (dt='2008-09-09', country='uk')
      """.stripMargin
    val parsed1 = parsePlan(sql1)
    val expected1 = AlterTableRenamePartitionStatement(
      Seq("table_name"),
      Map("dt" -> "2008-08-08", "country" -> "us"),
      Map("dt" -> "2008-09-09", "country" -> "uk"))
    comparePlans(parsed1, expected1)

    val sql2 =
      """
        |ALTER TABLE a.b.c PARTITION (ds='2017-06-10')
        |RENAME TO PARTITION (ds='2018-06-10')
      """.stripMargin
    val parsed2 = parsePlan(sql2)
    val expected2 = AlterTableRenamePartitionStatement(
      Seq("a", "b", "c"),
      Map("ds" -> "2017-06-10"),
      Map("ds" -> "2018-06-10"))
    comparePlans(parsed2, expected2)
  }

  // ALTER TABLE table_name DROP [IF EXISTS] PARTITION spec1[, PARTITION spec2, ...]
  // ALTER VIEW table_name DROP [IF EXISTS] PARTITION spec1[, PARTITION spec2, ...]
  test("alter table: drop partition") {
    val sql1_table =
      """
        |ALTER TABLE table_name DROP IF EXISTS PARTITION
        |(dt='2008-08-08', country='us'), PARTITION (dt='2009-09-09', country='uk')
      """.stripMargin
    val sql2_table =
      """
        |ALTER TABLE table_name DROP PARTITION
        |(dt='2008-08-08', country='us'), PARTITION (dt='2009-09-09', country='uk')
      """.stripMargin
    val sql1_view = sql1_table.replace("TABLE", "VIEW")
    val sql2_view = sql2_table.replace("TABLE", "VIEW")

    val parsed1_table = parsePlan(sql1_table)
    val parsed2_table = parsePlan(sql2_table)
    val parsed1_purge = parsePlan(sql1_table + " PURGE")

    assertUnsupported(sql1_view)
    assertUnsupported(sql2_view)

    val expected1_table = AlterTableDropPartitionStatement(
      Seq("table_name"),
      Seq(
        Map("dt" -> "2008-08-08", "country" -> "us"),
        Map("dt" -> "2009-09-09", "country" -> "uk")),
      ifExists = true,
      purge = false,
      retainData = false)
    val expected2_table = expected1_table.copy(ifExists = false)
    val expected1_purge = expected1_table.copy(purge = true)

    comparePlans(parsed1_table, expected1_table)
    comparePlans(parsed2_table, expected2_table)
    comparePlans(parsed1_purge, expected1_purge)

    val sql3_table = "ALTER TABLE a.b.c DROP IF EXISTS PARTITION (ds='2017-06-10')"
    val expected3_table = AlterTableDropPartitionStatement(
      Seq("a", "b", "c"),
      Seq(Map("ds" -> "2017-06-10")),
      ifExists = true,
      purge = false,
      retainData = false)

    val parsed3_table = parsePlan(sql3_table)
    comparePlans(parsed3_table, expected3_table)
  }

  test("show current namespace") {
    comparePlans(
      parsePlan("SHOW CURRENT NAMESPACE"),
      ShowCurrentNamespaceStatement())
  }

  test("alter table: SerDe properties") {
    val sql1 = "ALTER TABLE table_name SET SERDE 'org.apache.class'"
    val parsed1 = parsePlan(sql1)
    val expected1 = AlterTableSerDePropertiesStatement(
      Seq("table_name"), Some("org.apache.class"), None, None)
    comparePlans(parsed1, expected1)

    val sql2 =
      """
        |ALTER TABLE table_name SET SERDE 'org.apache.class'
        |WITH SERDEPROPERTIES ('columns'='foo,bar', 'field.delim' = ',')
      """.stripMargin
    val parsed2 = parsePlan(sql2)
    val expected2 = AlterTableSerDePropertiesStatement(
      Seq("table_name"),
      Some("org.apache.class"),
      Some(Map("columns" -> "foo,bar", "field.delim" -> ",")),
      None)
    comparePlans(parsed2, expected2)

    val sql3 =
      """
        |ALTER TABLE table_name
        |SET SERDEPROPERTIES ('columns'='foo,bar', 'field.delim' = ',')
      """.stripMargin
    val parsed3 = parsePlan(sql3)
    val expected3 = AlterTableSerDePropertiesStatement(
      Seq("table_name"), None, Some(Map("columns" -> "foo,bar", "field.delim" -> ",")), None)
    comparePlans(parsed3, expected3)

    val sql4 =
      """
        |ALTER TABLE table_name PARTITION (test=1, dt='2008-08-08', country='us')
        |SET SERDE 'org.apache.class'
        |WITH SERDEPROPERTIES ('columns'='foo,bar', 'field.delim' = ',')
      """.stripMargin
    val parsed4 = parsePlan(sql4)
    val expected4 = AlterTableSerDePropertiesStatement(
      Seq("table_name"),
      Some("org.apache.class"),
      Some(Map("columns" -> "foo,bar", "field.delim" -> ",")),
      Some(Map("test" -> "1", "dt" -> "2008-08-08", "country" -> "us")))
    comparePlans(parsed4, expected4)

    val sql5 =
      """
        |ALTER TABLE table_name PARTITION (test=1, dt='2008-08-08', country='us')
        |SET SERDEPROPERTIES ('columns'='foo,bar', 'field.delim' = ',')
      """.stripMargin
    val parsed5 = parsePlan(sql5)
    val expected5 = AlterTableSerDePropertiesStatement(
      Seq("table_name"),
      None,
      Some(Map("columns" -> "foo,bar", "field.delim" -> ",")),
      Some(Map("test" -> "1", "dt" -> "2008-08-08", "country" -> "us")))
    comparePlans(parsed5, expected5)

    val sql6 =
      """
        |ALTER TABLE a.b.c SET SERDE 'org.apache.class'
        |WITH SERDEPROPERTIES ('columns'='foo,bar', 'field.delim' = ',')
      """.stripMargin
    val parsed6 = parsePlan(sql6)
    val expected6 = AlterTableSerDePropertiesStatement(
      Seq("a", "b", "c"),
      Some("org.apache.class"),
      Some(Map("columns" -> "foo,bar", "field.delim" -> ",")),
      None)
    comparePlans(parsed6, expected6)

    val sql7 =
      """
        |ALTER TABLE a.b.c PARTITION (test=1, dt='2008-08-08', country='us')
        |SET SERDEPROPERTIES ('columns'='foo,bar', 'field.delim' = ',')
      """.stripMargin
    val parsed7 = parsePlan(sql7)
    val expected7 = AlterTableSerDePropertiesStatement(
      Seq("a", "b", "c"),
      None,
      Some(Map("columns" -> "foo,bar", "field.delim" -> ",")),
      Some(Map("test" -> "1", "dt" -> "2008-08-08", "country" -> "us")))
    comparePlans(parsed7, expected7)
  }

  test("alter view: AS Query") {
    val parsed = parsePlan("ALTER VIEW a.b.c AS SELECT 1")
    val expected = AlterViewAsStatement(
      Seq("a", "b", "c"), "SELECT 1", parsePlan("SELECT 1"))
    comparePlans(parsed, expected)
  }

  test("create view -- basic") {
    val v1 = "CREATE VIEW view1 AS SELECT * FROM tab1"
    val parsed1 = parsePlan(v1)

    val expected1 = CreateViewStatement(
      Seq("view1"),
      Seq.empty[(String, Option[String])],
      None,
      Map.empty[String, String],
      Some("SELECT * FROM tab1"),
      parsePlan("SELECT * FROM tab1"),
      false,
      false,
      PersistedView)
    comparePlans(parsed1, expected1)

    val v2 = "CREATE TEMPORARY VIEW a.b.c AS SELECT * FROM tab1"
    val parsed2 = parsePlan(v2)

    val expected2 = CreateViewStatement(
      Seq("a", "b", "c"),
      Seq.empty[(String, Option[String])],
      None,
      Map.empty[String, String],
      Some("SELECT * FROM tab1"),
      parsePlan("SELECT * FROM tab1"),
      false,
      false,
      LocalTempView)
    comparePlans(parsed2, expected2)
  }

  test("create view - full") {
    val v1 =
      """
        |CREATE OR REPLACE VIEW view1
        |(col1, col3 COMMENT 'hello')
        |TBLPROPERTIES('prop1Key'="prop1Val")
        |COMMENT 'BLABLA'
        |AS SELECT * FROM tab1
      """.stripMargin
    val parsed1 = parsePlan(v1)
    val expected1 = CreateViewStatement(
      Seq("view1"),
      Seq("col1" -> None, "col3" -> Some("hello")),
      Some("BLABLA"),
      Map("prop1Key" -> "prop1Val"),
      Some("SELECT * FROM tab1"),
      parsePlan("SELECT * FROM tab1"),
      false,
      true,
      PersistedView)
    comparePlans(parsed1, expected1)

    val v2 =
      """
        |CREATE OR REPLACE GLOBAL TEMPORARY VIEW a.b.c
        |(col1, col3 COMMENT 'hello')
        |TBLPROPERTIES('prop1Key'="prop1Val")
        |COMMENT 'BLABLA'
        |AS SELECT * FROM tab1
      """.stripMargin
    val parsed2 = parsePlan(v2)
    val expected2 = CreateViewStatement(
      Seq("a", "b", "c"),
      Seq("col1" -> None, "col3" -> Some("hello")),
      Some("BLABLA"),
      Map("prop1Key" -> "prop1Val"),
      Some("SELECT * FROM tab1"),
      parsePlan("SELECT * FROM tab1"),
      false,
      true,
      GlobalTempView)
    comparePlans(parsed2, expected2)
  }

  test("create view -- partitioned view") {
    val v1 = "CREATE VIEW view1 partitioned on (ds, hr) as select * from srcpart"
    intercept[ParseException] {
      parsePlan(v1)
    }
  }

  test("create view - duplicate clauses") {
    def createViewStatement(duplicateClause: String): String = {
      s"""
         |CREATE OR REPLACE VIEW view1
         |(col1, col3 COMMENT 'hello')
         |$duplicateClause
         |$duplicateClause
         |AS SELECT * FROM tab1
      """.stripMargin
    }
    val sql1 = createViewStatement("COMMENT 'BLABLA'")
    val sql2 = createViewStatement("TBLPROPERTIES('prop1Key'=\"prop1Val\")")
    intercept(sql1, "Found duplicate clauses: COMMENT")
    intercept(sql2, "Found duplicate clauses: TBLPROPERTIES")
  }

  test("SHOW TBLPROPERTIES table") {
    comparePlans(
      parsePlan("SHOW TBLPROPERTIES a.b.c"),
      ShowTableProperties(UnresolvedTable(Seq("a", "b", "c")), None))

    comparePlans(
      parsePlan("SHOW TBLPROPERTIES a.b.c('propKey1')"),
      ShowTableProperties(UnresolvedTable(Seq("a", "b", "c")), Some("propKey1")))
  }

  test("DESCRIBE FUNCTION") {
    comparePlans(
      parsePlan("DESC FUNCTION a"),
      DescribeFunctionStatement(Seq("a"), false))
    comparePlans(
      parsePlan("DESCRIBE FUNCTION a"),
      DescribeFunctionStatement(Seq("a"), false))
    comparePlans(
      parsePlan("DESCRIBE FUNCTION a.b.c"),
      DescribeFunctionStatement(Seq("a", "b", "c"), false))
    comparePlans(
      parsePlan("DESCRIBE FUNCTION EXTENDED a.b.c"),
      DescribeFunctionStatement(Seq("a", "b", "c"), true))
  }

  test("SHOW FUNCTIONS") {
    comparePlans(
      parsePlan("SHOW FUNCTIONS"),
      ShowFunctionsStatement(true, true, None, None))
    comparePlans(
      parsePlan("SHOW USER FUNCTIONS"),
      ShowFunctionsStatement(true, false, None, None))
    comparePlans(
      parsePlan("SHOW user FUNCTIONS"),
      ShowFunctionsStatement(true, false, None, None))
    comparePlans(
      parsePlan("SHOW SYSTEM FUNCTIONS"),
      ShowFunctionsStatement(false, true, None, None))
    comparePlans(
      parsePlan("SHOW ALL FUNCTIONS"),
      ShowFunctionsStatement(true, true, None, None))
    comparePlans(
      parsePlan("SHOW FUNCTIONS LIKE 'funct*'"),
      ShowFunctionsStatement(true, true, Some("funct*"), None))
    comparePlans(
      parsePlan("SHOW FUNCTIONS LIKE a.b.c"),
      ShowFunctionsStatement(true, true, None, Some(Seq("a", "b", "c"))))
    val sql = "SHOW other FUNCTIONS"
    intercept(sql, s"$sql not supported")
  }

  test("DROP FUNCTION") {
    comparePlans(
      parsePlan("DROP FUNCTION a"),
      DropFunctionStatement(Seq("a"), false, false))
    comparePlans(
      parsePlan("DROP FUNCTION a.b.c"),
      DropFunctionStatement(Seq("a", "b", "c"), false, false))
    comparePlans(
      parsePlan("DROP TEMPORARY FUNCTION a.b.c"),
      DropFunctionStatement(Seq("a", "b", "c"), false, true))
    comparePlans(
      parsePlan("DROP FUNCTION IF EXISTS a.b.c"),
      DropFunctionStatement(Seq("a", "b", "c"), true, false))
    comparePlans(
      parsePlan("DROP TEMPORARY FUNCTION IF EXISTS a.b.c"),
      DropFunctionStatement(Seq("a", "b", "c"), true, true))
  }

  test("CREATE FUNCTION") {
    parseCompare("CREATE FUNCTION a as 'fun'",
      CreateFunctionStatement(Seq("a"), "fun", Seq(), false, false, false))

    parseCompare("CREATE FUNCTION a.b.c as 'fun'",
      CreateFunctionStatement(Seq("a", "b", "c"), "fun", Seq(), false, false, false))

    parseCompare("CREATE OR REPLACE FUNCTION a.b.c as 'fun'",
      CreateFunctionStatement(Seq("a", "b", "c"), "fun", Seq(), false, false, true))

    parseCompare("CREATE TEMPORARY FUNCTION a.b.c as 'fun'",
      CreateFunctionStatement(Seq("a", "b", "c"), "fun", Seq(), true, false, false))

    parseCompare("CREATE FUNCTION IF NOT EXISTS a.b.c as 'fun'",
      CreateFunctionStatement(Seq("a", "b", "c"), "fun", Seq(), false, true, false))

    parseCompare("CREATE FUNCTION a as 'fun' USING JAR 'j'",
      CreateFunctionStatement(Seq("a"), "fun", Seq(FunctionResource(JarResource, "j")),
        false, false, false))

    parseCompare("CREATE FUNCTION a as 'fun' USING ARCHIVE 'a'",
      CreateFunctionStatement(Seq("a"), "fun", Seq(FunctionResource(ArchiveResource, "a")),
        false, false, false))

    parseCompare("CREATE FUNCTION a as 'fun' USING FILE 'f'",
      CreateFunctionStatement(Seq("a"), "fun", Seq(FunctionResource(FileResource, "f")),
        false, false, false))

    parseCompare("CREATE FUNCTION a as 'fun' USING JAR 'j', ARCHIVE 'a', FILE 'f'",
      CreateFunctionStatement(Seq("a"), "fun", Seq(FunctionResource(JarResource, "j"),
        FunctionResource(ArchiveResource, "a"), FunctionResource(FileResource, "f")),
        false, false, false))

    intercept("CREATE FUNCTION a as 'fun' USING OTHER 'o'",
      "Operation not allowed: CREATE FUNCTION with resource type 'other'")
  }

  private case class TableSpec(
      name: Seq[String],
      schema: Option[StructType],
      partitioning: Seq[Transform],
      bucketSpec: Option[BucketSpec],
      properties: Map[String, String],
      provider: String,
      options: Map[String, String],
      location: Option[String],
      comment: Option[String])

  private object TableSpec {
    def apply(plan: LogicalPlan): TableSpec = {
      plan match {
        case create: CreateTableStatement =>
          TableSpec(
            create.tableName,
            Some(create.tableSchema),
            create.partitioning,
            create.bucketSpec,
            create.properties,
            create.provider,
            create.options,
            create.location,
            create.comment)
        case replace: ReplaceTableStatement =>
          TableSpec(
            replace.tableName,
            Some(replace.tableSchema),
            replace.partitioning,
            replace.bucketSpec,
            replace.properties,
            replace.provider,
            replace.options,
            replace.location,
            replace.comment)
        case ctas: CreateTableAsSelectStatement =>
          TableSpec(
            ctas.tableName,
            Some(ctas.asSelect).filter(_.resolved).map(_.schema),
            ctas.partitioning,
            ctas.bucketSpec,
            ctas.properties,
            ctas.provider,
            ctas.options,
            ctas.location,
            ctas.comment)
        case rtas: ReplaceTableAsSelectStatement =>
          TableSpec(
            rtas.tableName,
            Some(rtas.asSelect).filter(_.resolved).map(_.schema),
            rtas.partitioning,
            rtas.bucketSpec,
            rtas.properties,
            rtas.provider,
            rtas.options,
            rtas.location,
            rtas.comment)
        case other =>
          fail(s"Expected to parse Create, CTAS, Replace, or RTAS plan" +
            s" from query, got ${other.getClass.getName}.")
      }
    }
  }

  test("comment on") {
    comparePlans(
      parsePlan("COMMENT ON DATABASE a.b.c IS NULL"),
      CommentOnNamespace(UnresolvedNamespace(Seq("a", "b", "c")), ""))

    comparePlans(
      parsePlan("COMMENT ON DATABASE a.b.c IS 'NULL'"),
      CommentOnNamespace(UnresolvedNamespace(Seq("a", "b", "c")), "NULL"))

    comparePlans(
      parsePlan("COMMENT ON NAMESPACE a.b.c IS ''"),
      CommentOnNamespace(UnresolvedNamespace(Seq("a", "b", "c")), ""))

    comparePlans(
      parsePlan("COMMENT ON TABLE a.b.c IS 'xYz'"),
      CommentOnTable(UnresolvedTable(Seq("a", "b", "c")), "xYz"))
  }
}<|MERGE_RESOLUTION|>--- conflicted
+++ resolved
@@ -790,16 +790,6 @@
   }
 
   test("SPARK-17328 Fix NPE with EXPLAIN DESCRIBE TABLE") {
-    comparePlans(parsePlan("describe t"),
-<<<<<<< HEAD
-      DescribeTable(UnresolvedTable(Seq("t")), Map.empty, isExtended = false))
-    comparePlans(parsePlan("describe table t"),
-      DescribeTable(UnresolvedTable(Seq("t")), Map.empty, isExtended = false))
-    comparePlans(parsePlan("describe table extended t"),
-      DescribeTable(UnresolvedTable(Seq("t")), Map.empty, isExtended = true))
-    comparePlans(parsePlan("describe table formatted t"),
-      DescribeTable(UnresolvedTable(Seq("t")), Map.empty, isExtended = true))
-=======
       DescribeRelation(UnresolvedTableOrView(Seq("t")), Map.empty, isExtended = false))
     comparePlans(parsePlan("describe table t"),
       DescribeRelation(UnresolvedTableOrView(Seq("t")), Map.empty, isExtended = false))
@@ -807,7 +797,6 @@
       DescribeRelation(UnresolvedTableOrView(Seq("t")), Map.empty, isExtended = true))
     comparePlans(parsePlan("describe table formatted t"),
       DescribeRelation(UnresolvedTableOrView(Seq("t")), Map.empty, isExtended = true))
->>>>>>> 6e5b4bf1
   }
 
   test("insert table: basic append") {
