--- conflicted
+++ resolved
@@ -654,31 +654,6 @@
     }
   }
 
-<<<<<<< HEAD
-  test("SPARK-25691: AliasViewChild with different nullabilities") {
-    object ViewAnalyzer extends RuleExecutor[LogicalPlan] {
-      val batches = Batch("View", Once, EliminateView) :: Nil
-    }
-    val relation = LocalRelation(Symbol("a").int.notNull, Symbol("b").string)
-    val view = View(Some(CatalogTable(
-        identifier = TableIdentifier("v1"),
-        tableType = CatalogTableType.VIEW,
-        storage = CatalogStorageFormat.empty,
-        schema = StructType(Seq(StructField("a", IntegerType), StructField("b", StringType))))),
-      isTempView = false,
-      output = Seq(Symbol("a").int, Symbol("b").string),
-      child = relation)
-    val tz = Option(conf.sessionLocalTimeZone)
-    val expected = Project(Seq(
-        Alias(Cast(Symbol("a").int.notNull, IntegerType, tz), "a")(),
-        Alias(Cast(Symbol("b").string, StringType, tz), "b")()),
-      relation)
-    val res = ViewAnalyzer.execute(view)
-    comparePlans(res, expected)
-  }
-
-=======
->>>>>>> 50d14c98
   test("CTE with non-existing column alias") {
     assertAnalysisError(parsePlan("WITH t(x) AS (SELECT 1) SELECT * FROM t WHERE y = 1"),
       Seq("cannot resolve '`y`' given input columns: [x]"))
