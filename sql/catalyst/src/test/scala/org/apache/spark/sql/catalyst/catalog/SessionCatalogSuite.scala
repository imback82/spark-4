/*
 * Licensed to the Apache Software Foundation (ASF) under one or more
 * contributor license agreements.  See the NOTICE file distributed with
 * this work for additional information regarding copyright ownership.
 * The ASF licenses this file to You under the Apache License, Version 2.0
 * (the "License"); you may not use this file except in compliance with
 * the License.  You may obtain a copy of the License at
 *
 *    http://www.apache.org/licenses/LICENSE-2.0
 *
 * Unless required by applicable law or agreed to in writing, software
 * distributed under the License is distributed on an "AS IS" BASIS,
 * WITHOUT WARRANTIES OR CONDITIONS OF ANY KIND, either express or implied.
 * See the License for the specific language governing permissions and
 * limitations under the License.
 */

package org.apache.spark.sql.catalyst.catalog

import scala.concurrent.duration._

import org.scalatest.concurrent.Eventually

import org.apache.spark.sql.AnalysisException
import org.apache.spark.sql.catalyst.{FunctionIdentifier, QualifiedTableName, TableIdentifier}
import org.apache.spark.sql.catalyst.analysis._
import org.apache.spark.sql.catalyst.expressions._
import org.apache.spark.sql.catalyst.parser.CatalystSqlParser
import org.apache.spark.sql.catalyst.plans.logical.{Command, LogicalPlan, Project, Range, SubqueryAlias, View}
import org.apache.spark.sql.connector.catalog.CatalogManager
import org.apache.spark.sql.connector.catalog.SupportsNamespaces.PROP_OWNER
import org.apache.spark.sql.internal.{SQLConf, StaticSQLConf}
import org.apache.spark.sql.types._

class InMemorySessionCatalogSuite extends SessionCatalogSuite {
  protected val utils = new CatalogTestUtils {
    override val tableInputFormat: String = "com.fruit.eyephone.CameraInputFormat"
    override val tableOutputFormat: String = "com.fruit.eyephone.CameraOutputFormat"
    override val defaultProvider: String = "parquet"
    override def newEmptyCatalog(): ExternalCatalog = new InMemoryCatalog
  }
}

/**
 * Tests for [[SessionCatalog]]
 *
 * Note: many of the methods here are very similar to the ones in [[ExternalCatalogSuite]].
 * This is because [[SessionCatalog]] and [[ExternalCatalog]] share many similar method
 * signatures but do not extend a common parent. This is largely by design but
 * unfortunately leads to very similar test code in two places.
 */
abstract class SessionCatalogSuite extends AnalysisTest with Eventually {
  protected val utils: CatalogTestUtils

  protected val isHiveExternalCatalog = false

  import utils._

  private def withBasicCatalog(f: SessionCatalog => Unit): Unit = {
    val catalog = new SessionCatalog(newBasicCatalog())
    try {
      f(catalog)
    } finally {
      catalog.reset()
    }
  }

  private def withEmptyCatalog(f: SessionCatalog => Unit): Unit = {
    val catalog = new SessionCatalog(newEmptyCatalog())
    catalog.createDatabase(newDb("default"), ignoreIfExists = true)
    try {
      f(catalog)
    } finally {
      catalog.reset()
    }
  }

  private def withConfAndEmptyCatalog(conf: SQLConf)(f: SessionCatalog => Unit): Unit = {
    val catalog = new SessionCatalog(newEmptyCatalog(), new SimpleFunctionRegistry(), conf)
    catalog.createDatabase(newDb("default"), ignoreIfExists = true)
    try {
      f(catalog)
    } finally {
      catalog.reset()
    }
  }
  // --------------------------------------------------------------------------
  // Databases
  // --------------------------------------------------------------------------

  test("basic create and list databases") {
    withEmptyCatalog { catalog =>
      assert(catalog.databaseExists("default"))
      assert(!catalog.databaseExists("testing"))
      assert(!catalog.databaseExists("testing2"))
      catalog.createDatabase(newDb("testing"), ignoreIfExists = false)
      assert(catalog.databaseExists("testing"))
      assert(catalog.listDatabases().toSet == Set("default", "testing"))
      catalog.createDatabase(newDb("testing2"), ignoreIfExists = false)
      assert(catalog.listDatabases().toSet == Set("default", "testing", "testing2"))
      assert(catalog.databaseExists("testing2"))
      assert(!catalog.databaseExists("does_not_exist"))
    }
  }

  def testInvalidName(func: (String) => Unit): Unit = {
    // scalastyle:off
    // non ascii characters are not allowed in the source code, so we disable the scalastyle.
    val name = "砖"
    // scalastyle:on
    val e = intercept[AnalysisException] {
      func(name)
    }.getMessage
    assert(e.contains(s"`$name` is not a valid name for tables/databases."))
  }

  test("create databases using invalid names") {
    withEmptyCatalog { catalog =>
      testInvalidName(
        name => catalog.createDatabase(newDb(name), ignoreIfExists = true))
    }
  }

  test("get database when a database exists") {
    withBasicCatalog { catalog =>
      val db1 = catalog.getDatabaseMetadata("db1")
      assert(db1.name == "db1")
      assert(db1.description.contains("db1"))
    }
  }

  test("get database should throw exception when the database does not exist") {
    withBasicCatalog { catalog =>
      intercept[NoSuchDatabaseException] {
        catalog.getDatabaseMetadata("db_that_does_not_exist")
      }
    }
  }

  test("list databases without pattern") {
    withBasicCatalog { catalog =>
      assert(catalog.listDatabases().toSet == Set("default", "db1", "db2", "db3"))
    }
  }

  test("list databases with pattern") {
    withBasicCatalog { catalog =>
      assert(catalog.listDatabases("db").toSet == Set.empty)
      assert(catalog.listDatabases("db*").toSet == Set("db1", "db2", "db3"))
      assert(catalog.listDatabases("*1").toSet == Set("db1"))
      assert(catalog.listDatabases("db2").toSet == Set("db2"))
    }
  }

  test("drop database") {
    withBasicCatalog { catalog =>
      catalog.dropDatabase("db1", ignoreIfNotExists = false, cascade = false)
      assert(catalog.listDatabases().toSet == Set("default", "db2", "db3"))
    }
  }

  test("drop database when the database is not empty") {
    // Throw exception if there are functions left
    withBasicCatalog { catalog =>
      catalog.externalCatalog.dropTable("db2", "tbl1", ignoreIfNotExists = false, purge = false)
      catalog.externalCatalog.dropTable("db2", "tbl2", ignoreIfNotExists = false, purge = false)
      intercept[AnalysisException] {
        catalog.dropDatabase("db2", ignoreIfNotExists = false, cascade = false)
      }
    }
    withBasicCatalog { catalog =>
      // Throw exception if there are tables left
      catalog.externalCatalog.dropFunction("db2", "func1")
      intercept[AnalysisException] {
        catalog.dropDatabase("db2", ignoreIfNotExists = false, cascade = false)
      }
    }

    withBasicCatalog { catalog =>
      // When cascade is true, it should drop them
      catalog.externalCatalog.dropDatabase("db2", ignoreIfNotExists = false, cascade = true)
      assert(catalog.listDatabases().toSet == Set("default", "db1", "db3"))
    }
  }

  test("drop database when the database does not exist") {
    withBasicCatalog { catalog =>
      // TODO: fix this inconsistent between HiveExternalCatalog and InMemoryCatalog
      if (isHiveExternalCatalog) {
        val e = intercept[AnalysisException] {
          catalog.dropDatabase("db_that_does_not_exist", ignoreIfNotExists = false, cascade = false)
        }.getMessage
        assert(e.contains(
          "org.apache.hadoop.hive.metastore.api.NoSuchObjectException: db_that_does_not_exist"))
      } else {
        intercept[NoSuchDatabaseException] {
          catalog.dropDatabase("db_that_does_not_exist", ignoreIfNotExists = false, cascade = false)
        }
      }
      catalog.dropDatabase("db_that_does_not_exist", ignoreIfNotExists = true, cascade = false)
    }
  }

  test("drop current database and drop default database") {
    withBasicCatalog { catalog =>
      catalog.setCurrentDatabase("db1")
      assert(catalog.getCurrentDatabase == "db1")
      catalog.dropDatabase("db1", ignoreIfNotExists = false, cascade = true)
      intercept[NoSuchDatabaseException] {
        catalog.createTable(newTable("tbl1", "db1"), ignoreIfExists = false)
      }
      catalog.setCurrentDatabase("default")
      assert(catalog.getCurrentDatabase == "default")
      intercept[AnalysisException] {
        catalog.dropDatabase("default", ignoreIfNotExists = false, cascade = true)
      }
    }
  }

  test("alter database") {
    withBasicCatalog { catalog =>
      val db1 = catalog.getDatabaseMetadata("db1")
      // Note: alter properties here because Hive does not support altering other fields
      catalog.alterDatabase(db1.copy(properties = Map("k" -> "v3", "good" -> "true")))
      val newDb1 = catalog.getDatabaseMetadata("db1")
      assert((db1.properties -- Seq(PROP_OWNER)).isEmpty)
      assert((newDb1.properties -- Seq(PROP_OWNER)).size == 2)
      assert(newDb1.properties.get("k") == Some("v3"))
      assert(newDb1.properties.get("good") == Some("true"))
    }
  }

  test("alter database should throw exception when the database does not exist") {
    withBasicCatalog { catalog =>
      intercept[NoSuchDatabaseException] {
        catalog.alterDatabase(newDb("unknown_db"))
      }
    }
  }

  test("get/set current database") {
    withBasicCatalog { catalog =>
      assert(catalog.getCurrentDatabase == "default")
      catalog.setCurrentDatabase("db2")
      assert(catalog.getCurrentDatabase == "db2")
      intercept[NoSuchDatabaseException] {
        catalog.setCurrentDatabase("deebo")
      }
      catalog.createDatabase(newDb("deebo"), ignoreIfExists = false)
      catalog.setCurrentDatabase("deebo")
      assert(catalog.getCurrentDatabase == "deebo")
    }
  }

  // --------------------------------------------------------------------------
  // Tables
  // --------------------------------------------------------------------------

  test("create table") {
    withBasicCatalog { catalog =>
      assert(catalog.externalCatalog.listTables("db1").isEmpty)
      assert(catalog.externalCatalog.listTables("db2").toSet == Set("tbl1", "tbl2"))
      catalog.createTable(newTable("tbl3", "db1"), ignoreIfExists = false)
      catalog.createTable(newTable("tbl3", "db2"), ignoreIfExists = false)
      assert(catalog.externalCatalog.listTables("db1").toSet == Set("tbl3"))
      assert(catalog.externalCatalog.listTables("db2").toSet == Set("tbl1", "tbl2", "tbl3"))
      // Create table without explicitly specifying database
      catalog.setCurrentDatabase("db1")
      catalog.createTable(newTable("tbl4"), ignoreIfExists = false)
      assert(catalog.externalCatalog.listTables("db1").toSet == Set("tbl3", "tbl4"))
      assert(catalog.externalCatalog.listTables("db2").toSet == Set("tbl1", "tbl2", "tbl3"))
    }
  }

  test("create tables using invalid names") {
    withEmptyCatalog { catalog =>
      testInvalidName(name => catalog.createTable(newTable(name, "db1"), ignoreIfExists = false))
    }
  }

  test("create table when database does not exist") {
    withBasicCatalog { catalog =>
      // Creating table in non-existent database should always fail
      intercept[NoSuchDatabaseException] {
        catalog.createTable(newTable("tbl1", "does_not_exist"), ignoreIfExists = false)
      }
      intercept[NoSuchDatabaseException] {
        catalog.createTable(newTable("tbl1", "does_not_exist"), ignoreIfExists = true)
      }
      // Table already exists
      intercept[TableAlreadyExistsException] {
        catalog.createTable(newTable("tbl1", "db2"), ignoreIfExists = false)
      }
      catalog.createTable(newTable("tbl1", "db2"), ignoreIfExists = true)
    }
  }

  test("create temp view") {
    withBasicCatalog { catalog =>
      val tempTable1 = Range(1, 10, 1, 10)
      val tempTable2 = Range(1, 20, 2, 10)
      catalog.createTempView("tbl1", tempTable1, overrideIfExists = false)
      catalog.createTempView("tbl2", tempTable2, overrideIfExists = false)
      assert(catalog.getTempView("tbl1") == Option(tempTable1))
      assert(catalog.getTempView("tbl2") == Option(tempTable2))
      assert(catalog.getTempView("tbl3").isEmpty)
      // Temporary view already exists
      intercept[TempTableAlreadyExistsException] {
        catalog.createTempView("tbl1", tempTable1, overrideIfExists = false)
      }
      // Temporary view already exists but we override it
      catalog.createTempView("tbl1", tempTable2, overrideIfExists = true)
      assert(catalog.getTempView("tbl1") == Option(tempTable2))
    }
  }

  test("drop table") {
    withBasicCatalog { catalog =>
      assert(catalog.externalCatalog.listTables("db2").toSet == Set("tbl1", "tbl2"))
      catalog.dropTable(TableIdentifier("tbl1", Some("db2")), ignoreIfNotExists = false,
        purge = false)
      assert(catalog.externalCatalog.listTables("db2").toSet == Set("tbl2"))
      // Drop table without explicitly specifying database
      catalog.setCurrentDatabase("db2")
      catalog.dropTable(TableIdentifier("tbl2"), ignoreIfNotExists = false, purge = false)
      assert(catalog.externalCatalog.listTables("db2").isEmpty)
    }
  }

  test("drop table when database/table does not exist") {
    withBasicCatalog { catalog =>
      // Should always throw exception when the database does not exist
      intercept[NoSuchDatabaseException] {
        catalog.dropTable(TableIdentifier("tbl1", Some("unknown_db")), ignoreIfNotExists = false,
          purge = false)
      }
      intercept[NoSuchDatabaseException] {
        catalog.dropTable(TableIdentifier("tbl1", Some("unknown_db")), ignoreIfNotExists = true,
          purge = false)
      }
      intercept[NoSuchTableException] {
        catalog.dropTable(TableIdentifier("unknown_table", Some("db2")), ignoreIfNotExists = false,
          purge = false)
      }
      catalog.dropTable(TableIdentifier("unknown_table", Some("db2")), ignoreIfNotExists = true,
        purge = false)
    }
  }

  test("drop temp table") {
    withBasicCatalog { catalog =>
      val tempTable = Range(1, 10, 2, 10)
      catalog.createTempView("tbl1", tempTable, overrideIfExists = false)
      catalog.setCurrentDatabase("db2")
      assert(catalog.getTempView("tbl1") == Some(tempTable))
      assert(catalog.externalCatalog.listTables("db2").toSet == Set("tbl1", "tbl2"))
      // If database is not specified, temp table should be dropped first
      catalog.dropTable(TableIdentifier("tbl1"), ignoreIfNotExists = false, purge = false)
      assert(catalog.getTempView("tbl1") == None)
      assert(catalog.externalCatalog.listTables("db2").toSet == Set("tbl1", "tbl2"))
      // If temp table does not exist, the table in the current database should be dropped
      catalog.dropTable(TableIdentifier("tbl1"), ignoreIfNotExists = false, purge = false)
      assert(catalog.externalCatalog.listTables("db2").toSet == Set("tbl2"))
      // If database is specified, temp tables are never dropped
      catalog.createTempView("tbl1", tempTable, overrideIfExists = false)
      catalog.createTable(newTable("tbl1", "db2"), ignoreIfExists = false)
      catalog.dropTable(TableIdentifier("tbl1", Some("db2")), ignoreIfNotExists = false,
        purge = false)
      assert(catalog.getTempView("tbl1") == Some(tempTable))
      assert(catalog.externalCatalog.listTables("db2").toSet == Set("tbl2"))
    }
  }

  test("rename table") {
    withBasicCatalog { catalog =>
      assert(catalog.externalCatalog.listTables("db2").toSet == Set("tbl1", "tbl2"))
      catalog.renameTable(TableIdentifier("tbl1", Some("db2")), TableIdentifier("tblone"))
      assert(catalog.externalCatalog.listTables("db2").toSet == Set("tblone", "tbl2"))
      catalog.renameTable(TableIdentifier("tbl2", Some("db2")), TableIdentifier("tbltwo"))
      assert(catalog.externalCatalog.listTables("db2").toSet == Set("tblone", "tbltwo"))
      // Rename table without explicitly specifying database
      catalog.setCurrentDatabase("db2")
      catalog.renameTable(TableIdentifier("tbltwo"), TableIdentifier("table_two"))
      assert(catalog.externalCatalog.listTables("db2").toSet == Set("tblone", "table_two"))
      // Renaming "db2.tblone" to "db1.tblones" should fail because databases don't match
      intercept[AnalysisException] {
        catalog.renameTable(
          TableIdentifier("tblone", Some("db2")), TableIdentifier("tblones", Some("db1")))
      }
      // The new table already exists
      intercept[TableAlreadyExistsException] {
        catalog.renameTable(
          TableIdentifier("tblone", Some("db2")),
          TableIdentifier("table_two"))
      }
    }
  }

  test("rename tables to an invalid name") {
    withBasicCatalog { catalog =>
      testInvalidName(
        name => catalog.renameTable(TableIdentifier("tbl1", Some("db2")), TableIdentifier(name)))
    }
  }

  test("rename table when database/table does not exist") {
    withBasicCatalog { catalog =>
      intercept[NoSuchDatabaseException] {
        catalog.renameTable(TableIdentifier("tbl1", Some("unknown_db")), TableIdentifier("tbl2"))
      }
      intercept[NoSuchTableException] {
        catalog.renameTable(TableIdentifier("unknown_table", Some("db2")), TableIdentifier("tbl2"))
      }
    }
  }

  test("rename temp table") {
    withBasicCatalog { catalog =>
      val tempTable = Range(1, 10, 2, 10)
      catalog.createTempView("tbl1", tempTable, overrideIfExists = false)
      catalog.setCurrentDatabase("db2")
      assert(catalog.getTempView("tbl1") == Option(tempTable))
      assert(catalog.externalCatalog.listTables("db2").toSet == Set("tbl1", "tbl2"))
      // If database is not specified, temp table should be renamed first
      catalog.renameTable(TableIdentifier("tbl1"), TableIdentifier("tbl3"))
      assert(catalog.getTempView("tbl1").isEmpty)
      assert(catalog.getTempView("tbl3") == Option(tempTable))
      assert(catalog.externalCatalog.listTables("db2").toSet == Set("tbl1", "tbl2"))
      // If database is specified, temp tables are never renamed
      catalog.renameTable(TableIdentifier("tbl2", Some("db2")), TableIdentifier("tbl4"))
      assert(catalog.getTempView("tbl3") == Option(tempTable))
      assert(catalog.getTempView("tbl4").isEmpty)
      assert(catalog.externalCatalog.listTables("db2").toSet == Set("tbl1", "tbl4"))
    }
  }

  test("alter table") {
    withBasicCatalog { catalog =>
      val tbl1 = catalog.externalCatalog.getTable("db2", "tbl1")
      catalog.alterTable(tbl1.copy(properties = Map("toh" -> "frem")))
      val newTbl1 = catalog.externalCatalog.getTable("db2", "tbl1")
      assert(!tbl1.properties.contains("toh"))
      assert(newTbl1.properties.size == tbl1.properties.size + 1)
      assert(newTbl1.properties.get("toh") == Some("frem"))
      // Alter table without explicitly specifying database
      catalog.setCurrentDatabase("db2")
      catalog.alterTable(tbl1.copy(identifier = TableIdentifier("tbl1")))
      val newestTbl1 = catalog.externalCatalog.getTable("db2", "tbl1")
      // For hive serde table, hive metastore will set transient_lastDdlTime in table's properties,
      // and its value will be modified, here we ignore it when comparing the two tables.
      assert(newestTbl1.copy(properties = Map.empty) == tbl1.copy(properties = Map.empty))
    }
  }

  test("alter table when database/table does not exist") {
    withBasicCatalog { catalog =>
      intercept[NoSuchDatabaseException] {
        catalog.alterTable(newTable("tbl1", "unknown_db"))
      }
      intercept[NoSuchTableException] {
        catalog.alterTable(newTable("unknown_table", "db2"))
      }
    }
  }

  test("alter table stats") {
    withBasicCatalog { catalog =>
      val tableId = TableIdentifier("tbl1", Some("db2"))
      val oldTableStats = catalog.getTableMetadata(tableId).stats
      assert(oldTableStats.isEmpty)
      val newStats = CatalogStatistics(sizeInBytes = 1)
      catalog.alterTableStats(tableId, Some(newStats))
      val newTableStats = catalog.getTableMetadata(tableId).stats
      assert(newTableStats.get == newStats)
    }
  }

  test("alter table add columns") {
    withBasicCatalog { sessionCatalog =>
      sessionCatalog.createTable(newTable("t1", "default"), ignoreIfExists = false)
      val oldTab = sessionCatalog.externalCatalog.getTable("default", "t1")
      sessionCatalog.alterTableDataSchema(
        TableIdentifier("t1", Some("default")),
        StructType(oldTab.dataSchema.add("c3", IntegerType)))

      val newTab = sessionCatalog.externalCatalog.getTable("default", "t1")
      // construct the expected table schema
      val expectedTableSchema = StructType(oldTab.dataSchema.fields ++
        Seq(StructField("c3", IntegerType)) ++ oldTab.partitionSchema)
      assert(newTab.schema == expectedTableSchema)
    }
  }

  test("alter table drop columns") {
    withBasicCatalog { sessionCatalog =>
      sessionCatalog.createTable(newTable("t1", "default"), ignoreIfExists = false)
      val oldTab = sessionCatalog.externalCatalog.getTable("default", "t1")
      val e = intercept[AnalysisException] {
        sessionCatalog.alterTableDataSchema(
          TableIdentifier("t1", Some("default")), StructType(oldTab.dataSchema.drop(1)))
      }.getMessage
      assert(e.contains("We don't support dropping columns yet."))
    }
  }

  test("get table") {
    withBasicCatalog { catalog =>
      assert(catalog.getTableMetadata(TableIdentifier("tbl1", Some("db2")))
        == catalog.externalCatalog.getTable("db2", "tbl1"))
      // Get table without explicitly specifying database
      catalog.setCurrentDatabase("db2")
      assert(catalog.getTableMetadata(TableIdentifier("tbl1"))
        == catalog.externalCatalog.getTable("db2", "tbl1"))
    }
  }

  test("get table when database/table does not exist") {
    withBasicCatalog { catalog =>
      intercept[NoSuchDatabaseException] {
        catalog.getTableMetadata(TableIdentifier("tbl1", Some("unknown_db")))
      }
      intercept[NoSuchTableException] {
        catalog.getTableMetadata(TableIdentifier("unknown_table", Some("db2")))
      }
    }
  }

  test("get tables by name") {
    withBasicCatalog { catalog =>
      assert(catalog.getTablesByName(
        Seq(
          TableIdentifier("tbl1", Some("db2")),
          TableIdentifier("tbl2", Some("db2"))
        )
      ) == catalog.externalCatalog.getTablesByName("db2", Seq("tbl1", "tbl2")))
      // Get table without explicitly specifying database
      catalog.setCurrentDatabase("db2")
      assert(catalog.getTablesByName(
        Seq(
          TableIdentifier("tbl1"),
          TableIdentifier("tbl2")
        )
      ) == catalog.externalCatalog.getTablesByName("db2", Seq("tbl1", "tbl2")))
    }
  }

  test("get tables by name when some tables do not exist") {
    withBasicCatalog { catalog =>
      assert(catalog.getTablesByName(
        Seq(
          TableIdentifier("tbl1", Some("db2")),
          TableIdentifier("tblnotexit", Some("db2"))
        )
      ) == catalog.externalCatalog.getTablesByName("db2", Seq("tbl1")))
      // Get table without explicitly specifying database
      catalog.setCurrentDatabase("db2")
      assert(catalog.getTablesByName(
        Seq(
          TableIdentifier("tbl1"),
          TableIdentifier("tblnotexit")
        )
      ) == catalog.externalCatalog.getTablesByName("db2", Seq("tbl1")))
    }
  }

  test("get tables by name when contains invalid name") {
    // scalastyle:off
    val name = "砖"
    // scalastyle:on
    withBasicCatalog { catalog =>
      assert(catalog.getTablesByName(
        Seq(
          TableIdentifier("tbl1", Some("db2")),
          TableIdentifier(name, Some("db2"))
        )
      ) == catalog.externalCatalog.getTablesByName("db2", Seq("tbl1")))
      // Get table without explicitly specifying database
      catalog.setCurrentDatabase("db2")
      assert(catalog.getTablesByName(
        Seq(
          TableIdentifier("tbl1"),
          TableIdentifier(name)
        )
      ) == catalog.externalCatalog.getTablesByName("db2", Seq("tbl1")))
    }
  }

  test("get tables by name when empty") {
    withBasicCatalog { catalog =>
      assert(catalog.getTablesByName(Seq.empty)
        == catalog.externalCatalog.getTablesByName("db2", Seq.empty))
      // Get table without explicitly specifying database
      catalog.setCurrentDatabase("db2")
      assert(catalog.getTablesByName(Seq.empty)
        == catalog.externalCatalog.getTablesByName("db2", Seq.empty))
    }
  }

  test("get tables by name when tables belong to different databases") {
    withBasicCatalog { catalog =>
      intercept[AnalysisException](catalog.getTablesByName(
        Seq(
          TableIdentifier("tbl1", Some("db1")),
          TableIdentifier("tbl2", Some("db2"))
        )
      ))
      // Get table without explicitly specifying database
      catalog.setCurrentDatabase("db2")
      intercept[AnalysisException](catalog.getTablesByName(
        Seq(
          TableIdentifier("tbl1", Some("db1")),
          TableIdentifier("tbl2")
        )
      ))
    }
  }

  test("lookup table relation") {
    withBasicCatalog { catalog =>
      val tempTable1 = Range(1, 10, 1, 10)
      val metastoreTable1 = catalog.externalCatalog.getTable("db2", "tbl1")
      catalog.createTempView("tbl1", tempTable1, overrideIfExists = false)
      catalog.setCurrentDatabase("db2")
      // If we explicitly specify the database, we'll look up the relation in that database
      assert(catalog.lookupRelation(TableIdentifier("tbl1", Some("db2"))).children.head
        .asInstanceOf[UnresolvedCatalogRelation].tableMeta == metastoreTable1)
      // Otherwise, we'll first look up a temporary table with the same name
      assert(catalog.lookupRelation(TableIdentifier("tbl1"))
        == SubqueryAlias("tbl1", tempTable1))
      // Then, if that does not exist, look up the relation in the current database
      catalog.dropTable(TableIdentifier("tbl1"), ignoreIfNotExists = false, purge = false)
      assert(catalog.lookupRelation(TableIdentifier("tbl1")).children.head
        .asInstanceOf[UnresolvedCatalogRelation].tableMeta == metastoreTable1)
    }
  }

  private def getViewPlan(metadata: CatalogTable): LogicalPlan = {
    import org.apache.spark.sql.catalyst.dsl.expressions._
    val projectList = metadata.schema.map { field =>
      UpCast(field.name.attr, field.dataType).as(field.name)
    }
    Project(projectList, CatalystSqlParser.parsePlan(metadata.viewText.get))
  }

  test("look up view relation") {
    withBasicCatalog { catalog =>
      val props = CatalogTable.catalogAndNamespaceToProps("cat1", Seq("ns1"))
      catalog.createTable(
        newView("db3", "view1", props),
        ignoreIfExists = false)
      val metadata = catalog.externalCatalog.getTable("db3", "view1")
      assert(metadata.viewText.isDefined)
      assert(metadata.viewCatalogAndNamespace == Seq("cat1", "ns1"))

      // Look up a view.
      catalog.setCurrentDatabase("default")
<<<<<<< HEAD
      val view = View(
        desc = Some(metadata),
        isTempView = false,
        output = metadata.schema.toAttributes,
        child = CatalystSqlParser.parsePlan(metadata.viewText.get))
=======
      val view = View(desc = metadata, isTempView = false, child = getViewPlan(metadata))
>>>>>>> 50d14c98
      comparePlans(catalog.lookupRelation(TableIdentifier("view1", Some("db3"))),
        SubqueryAlias(Seq(CatalogManager.SESSION_CATALOG_NAME, "db3", "view1"), view))
      // Look up a view using current database of the session catalog.
      catalog.setCurrentDatabase("db3")
      comparePlans(catalog.lookupRelation(TableIdentifier("view1")),
        SubqueryAlias(Seq(CatalogManager.SESSION_CATALOG_NAME, "db3", "view1"), view))
    }
  }

  test("look up view created before Spark 3.0") {
    withBasicCatalog { catalog =>
      val oldView = newView("db3", "view2", Map(CatalogTable.VIEW_DEFAULT_DATABASE -> "db2"))
      catalog.createTable(oldView, ignoreIfExists = false)

      val metadata = catalog.externalCatalog.getTable("db3", "view2")
      assert(metadata.viewText.isDefined)
      assert(metadata.viewCatalogAndNamespace == Seq(CatalogManager.SESSION_CATALOG_NAME, "db2"))

<<<<<<< HEAD
      val view = View(
        desc = Some(metadata),
        isTempView = false,
        output = metadata.schema.toAttributes,
        child = CatalystSqlParser.parsePlan(metadata.viewText.get))
=======
      val view = View(desc = metadata, isTempView = false, child = getViewPlan(metadata))
>>>>>>> 50d14c98
      comparePlans(catalog.lookupRelation(TableIdentifier("view2", Some("db3"))),
        SubqueryAlias(Seq(CatalogManager.SESSION_CATALOG_NAME, "db3", "view2"), view))
    }
  }

  test("table exists") {
    withBasicCatalog { catalog =>
      assert(catalog.tableExists(TableIdentifier("tbl1", Some("db2"))))
      assert(catalog.tableExists(TableIdentifier("tbl2", Some("db2"))))
      assert(!catalog.tableExists(TableIdentifier("tbl3", Some("db2"))))
      assert(!catalog.tableExists(TableIdentifier("tbl1", Some("db1"))))
      assert(!catalog.tableExists(TableIdentifier("tbl2", Some("db1"))))
      // If database is explicitly specified, do not check temporary tables
      val tempTable = Range(1, 10, 1, 10)
      assert(!catalog.tableExists(TableIdentifier("tbl3", Some("db2"))))
      // If database is not explicitly specified, check the current database
      catalog.setCurrentDatabase("db2")
      assert(catalog.tableExists(TableIdentifier("tbl1")))
      assert(catalog.tableExists(TableIdentifier("tbl2")))

      catalog.createTempView("tbl3", tempTable, overrideIfExists = false)
      // tableExists should not check temp view.
      assert(!catalog.tableExists(TableIdentifier("tbl3")))
    }
  }

  test("getTempViewOrPermanentTableMetadata on temporary views") {
    withBasicCatalog { catalog =>
      val tempTable = Range(1, 10, 2, 10)
      intercept[NoSuchTableException] {
        catalog.getTempViewOrPermanentTableMetadata(TableIdentifier("view1"))
      }.getMessage

      intercept[NoSuchTableException] {
        catalog.getTempViewOrPermanentTableMetadata(TableIdentifier("view1", Some("default")))
      }.getMessage

      catalog.createTempView("view1", tempTable, overrideIfExists = false)
      assert(catalog.getTempViewOrPermanentTableMetadata(
        TableIdentifier("view1")).identifier.table == "view1")
      assert(catalog.getTempViewOrPermanentTableMetadata(
        TableIdentifier("view1")).schema(0).name == "id")

      intercept[NoSuchTableException] {
        catalog.getTempViewOrPermanentTableMetadata(TableIdentifier("view1", Some("default")))
      }.getMessage
    }
  }

  test("list tables without pattern") {
    withBasicCatalog { catalog =>
      val tempTable = Range(1, 10, 2, 10)
      catalog.createTempView("tbl1", tempTable, overrideIfExists = false)
      catalog.createTempView("tbl4", tempTable, overrideIfExists = false)
      assert(catalog.listTables("db1").toSet ==
        Set(TableIdentifier("tbl1"), TableIdentifier("tbl4")))
      assert(catalog.listTables("db2").toSet ==
        Set(TableIdentifier("tbl1"),
          TableIdentifier("tbl4"),
          TableIdentifier("tbl1", Some("db2")),
          TableIdentifier("tbl2", Some("db2"))))
      intercept[NoSuchDatabaseException] {
        catalog.listTables("unknown_db")
      }
    }
  }

  test("list tables with pattern") {
    withBasicCatalog { catalog =>
      val tempTable = Range(1, 10, 2, 10)
      catalog.createTempView("tbl1", tempTable, overrideIfExists = false)
      catalog.createTempView("tbl4", tempTable, overrideIfExists = false)
      assert(catalog.listTables("db1", "*").toSet == catalog.listTables("db1").toSet)
      assert(catalog.listTables("db2", "*").toSet == catalog.listTables("db2").toSet)
      assert(catalog.listTables("db2", "tbl*").toSet ==
        Set(TableIdentifier("tbl1"),
          TableIdentifier("tbl4"),
          TableIdentifier("tbl1", Some("db2")),
          TableIdentifier("tbl2", Some("db2"))))
      assert(catalog.listTables("db2", "*1").toSet ==
        Set(TableIdentifier("tbl1"), TableIdentifier("tbl1", Some("db2"))))
      intercept[NoSuchDatabaseException] {
        catalog.listTables("unknown_db", "*")
      }
    }
  }

  test("list tables with pattern and includeLocalTempViews") {
    withEmptyCatalog { catalog =>
      catalog.createDatabase(newDb("mydb"), ignoreIfExists = false)
      catalog.createTable(newTable("tbl1", "mydb"), ignoreIfExists = false)
      catalog.createTable(newTable("tbl2", "mydb"), ignoreIfExists = false)
      val tempTable = Range(1, 10, 2, 10)
      catalog.createTempView("temp_view1", tempTable, overrideIfExists = false)
      catalog.createTempView("temp_view4", tempTable, overrideIfExists = false)

      assert(catalog.listTables("mydb").toSet == catalog.listTables("mydb", "*").toSet)
      assert(catalog.listTables("mydb").toSet == catalog.listTables("mydb", "*", true).toSet)
      assert(catalog.listTables("mydb").toSet ==
        catalog.listTables("mydb", "*", false).toSet ++ catalog.listLocalTempViews("*"))
      assert(catalog.listTables("mydb", "*", true).toSet ==
        Set(TableIdentifier("tbl1", Some("mydb")),
          TableIdentifier("tbl2", Some("mydb")),
          TableIdentifier("temp_view1"),
          TableIdentifier("temp_view4")))
      assert(catalog.listTables("mydb", "*", false).toSet ==
        Set(TableIdentifier("tbl1", Some("mydb")), TableIdentifier("tbl2", Some("mydb"))))
      assert(catalog.listTables("mydb", "tbl*", true).toSet ==
        Set(TableIdentifier("tbl1", Some("mydb")), TableIdentifier("tbl2", Some("mydb"))))
      assert(catalog.listTables("mydb", "tbl*", false).toSet ==
        Set(TableIdentifier("tbl1", Some("mydb")), TableIdentifier("tbl2", Some("mydb"))))
      assert(catalog.listTables("mydb", "temp_view*", true).toSet ==
        Set(TableIdentifier("temp_view1"), TableIdentifier("temp_view4")))
      assert(catalog.listTables("mydb", "temp_view*", false).toSet == Set.empty)
    }
  }

  test("list temporary view with pattern") {
    withBasicCatalog { catalog =>
      val tempTable = Range(1, 10, 2, 10)
      catalog.createTempView("temp_view1", tempTable, overrideIfExists = false)
      catalog.createTempView("temp_view4", tempTable, overrideIfExists = false)
      assert(catalog.listLocalTempViews("*").toSet ==
        Set(TableIdentifier("temp_view1"), TableIdentifier("temp_view4")))
      assert(catalog.listLocalTempViews("temp_view*").toSet ==
        Set(TableIdentifier("temp_view1"), TableIdentifier("temp_view4")))
      assert(catalog.listLocalTempViews("*1").toSet == Set(TableIdentifier("temp_view1")))
      assert(catalog.listLocalTempViews("does_not_exist").toSet == Set.empty)
    }
  }

  test("list global temporary view and local temporary view with pattern") {
    withBasicCatalog { catalog =>
      val tempTable = Range(1, 10, 2, 10)
      catalog.createTempView("temp_view1", tempTable, overrideIfExists = false)
      catalog.createTempView("temp_view4", tempTable, overrideIfExists = false)
      catalog.globalTempViewManager.create("global_temp_view1", tempTable, overrideIfExists = false)
      catalog.globalTempViewManager.create("global_temp_view2", tempTable, overrideIfExists = false)
      assert(catalog.listTables(catalog.globalTempViewManager.database, "*").toSet ==
        Set(TableIdentifier("temp_view1"),
          TableIdentifier("temp_view4"),
          TableIdentifier("global_temp_view1", Some(catalog.globalTempViewManager.database)),
          TableIdentifier("global_temp_view2", Some(catalog.globalTempViewManager.database))))
      assert(catalog.listTables(catalog.globalTempViewManager.database, "*temp_view1").toSet ==
        Set(TableIdentifier("temp_view1"),
          TableIdentifier("global_temp_view1", Some(catalog.globalTempViewManager.database))))
      assert(catalog.listTables(catalog.globalTempViewManager.database, "global*").toSet ==
        Set(TableIdentifier("global_temp_view1", Some(catalog.globalTempViewManager.database)),
          TableIdentifier("global_temp_view2", Some(catalog.globalTempViewManager.database))))
    }
  }

  // --------------------------------------------------------------------------
  // Partitions
  // --------------------------------------------------------------------------

  test("basic create and list partitions") {
    withEmptyCatalog { catalog =>
      catalog.createDatabase(newDb("mydb"), ignoreIfExists = false)
      catalog.createTable(newTable("tbl", "mydb"), ignoreIfExists = false)
      catalog.createPartitions(
        TableIdentifier("tbl", Some("mydb")), Seq(part1, part2), ignoreIfExists = false)
      assert(catalogPartitionsEqual(
        catalog.externalCatalog.listPartitions("mydb", "tbl"), part1, part2))
      // Create partitions without explicitly specifying database
      catalog.setCurrentDatabase("mydb")
      catalog.createPartitions(
        TableIdentifier("tbl"), Seq(partWithMixedOrder), ignoreIfExists = false)
      assert(catalogPartitionsEqual(
        catalog.externalCatalog.listPartitions("mydb", "tbl"), part1, part2, partWithMixedOrder))
    }
  }

  test("create partitions when database/table does not exist") {
    withBasicCatalog { catalog =>
      intercept[NoSuchDatabaseException] {
        catalog.createPartitions(
          TableIdentifier("tbl1", Some("unknown_db")), Seq(), ignoreIfExists = false)
      }
      intercept[NoSuchTableException] {
        catalog.createPartitions(
          TableIdentifier("does_not_exist", Some("db2")), Seq(), ignoreIfExists = false)
      }
    }
  }

  test("create partitions that already exist") {
    withBasicCatalog { catalog =>
      intercept[AnalysisException] {
        catalog.createPartitions(
          TableIdentifier("tbl2", Some("db2")), Seq(part1), ignoreIfExists = false)
      }
      catalog.createPartitions(
        TableIdentifier("tbl2", Some("db2")), Seq(part1), ignoreIfExists = true)
    }
  }

  test("create partitions with invalid part spec") {
    withBasicCatalog { catalog =>
      var e = intercept[AnalysisException] {
        catalog.createPartitions(
          TableIdentifier("tbl2", Some("db2")),
          Seq(part1, partWithLessColumns), ignoreIfExists = false)
      }
      assert(e.getMessage.contains("Partition spec is invalid. The spec (a) must match " +
        "the partition spec (a, b) defined in table '`db2`.`tbl2`'"))
      e = intercept[AnalysisException] {
        catalog.createPartitions(
          TableIdentifier("tbl2", Some("db2")),
          Seq(part1, partWithMoreColumns), ignoreIfExists = true)
      }
      assert(e.getMessage.contains("Partition spec is invalid. The spec (a, b, c) must match " +
        "the partition spec (a, b) defined in table '`db2`.`tbl2`'"))
      e = intercept[AnalysisException] {
        catalog.createPartitions(
          TableIdentifier("tbl2", Some("db2")),
          Seq(partWithUnknownColumns, part1), ignoreIfExists = true)
      }
      assert(e.getMessage.contains("Partition spec is invalid. The spec (a, unknown) must match " +
        "the partition spec (a, b) defined in table '`db2`.`tbl2`'"))
      e = intercept[AnalysisException] {
        catalog.createPartitions(
          TableIdentifier("tbl2", Some("db2")),
          Seq(partWithEmptyValue, part1), ignoreIfExists = true)
      }
      assert(e.getMessage.contains("Partition spec is invalid. The spec ([a=3, b=]) contains an " +
        "empty partition column value"))
    }
  }

  test("drop partitions") {
    withBasicCatalog { catalog =>
      assert(catalogPartitionsEqual(
        catalog.externalCatalog.listPartitions("db2", "tbl2"), part1, part2))
      catalog.dropPartitions(
        TableIdentifier("tbl2", Some("db2")),
        Seq(part1.spec),
        ignoreIfNotExists = false,
        purge = false,
        retainData = false)
      assert(catalogPartitionsEqual(
        catalog.externalCatalog.listPartitions("db2", "tbl2"), part2))
      // Drop partitions without explicitly specifying database
      catalog.setCurrentDatabase("db2")
      catalog.dropPartitions(
        TableIdentifier("tbl2"),
        Seq(part2.spec),
        ignoreIfNotExists = false,
        purge = false,
        retainData = false)
      assert(catalog.externalCatalog.listPartitions("db2", "tbl2").isEmpty)
      // Drop multiple partitions at once
      catalog.createPartitions(
        TableIdentifier("tbl2", Some("db2")), Seq(part1, part2), ignoreIfExists = false)
      assert(catalogPartitionsEqual(
        catalog.externalCatalog.listPartitions("db2", "tbl2"), part1, part2))
      catalog.dropPartitions(
        TableIdentifier("tbl2", Some("db2")),
        Seq(part1.spec, part2.spec),
        ignoreIfNotExists = false,
        purge = false,
        retainData = false)
      assert(catalog.externalCatalog.listPartitions("db2", "tbl2").isEmpty)
    }
  }

  test("drop partitions when database/table does not exist") {
    withBasicCatalog { catalog =>
      intercept[NoSuchDatabaseException] {
        catalog.dropPartitions(
          TableIdentifier("tbl1", Some("unknown_db")),
          Seq(),
          ignoreIfNotExists = false,
          purge = false,
          retainData = false)
      }
      intercept[NoSuchTableException] {
        catalog.dropPartitions(
          TableIdentifier("does_not_exist", Some("db2")),
          Seq(),
          ignoreIfNotExists = false,
          purge = false,
          retainData = false)
      }
    }
  }

  test("drop partitions that do not exist") {
    withBasicCatalog { catalog =>
      intercept[AnalysisException] {
        catalog.dropPartitions(
          TableIdentifier("tbl2", Some("db2")),
          Seq(part3.spec),
          ignoreIfNotExists = false,
          purge = false,
          retainData = false)
      }
      catalog.dropPartitions(
        TableIdentifier("tbl2", Some("db2")),
        Seq(part3.spec),
        ignoreIfNotExists = true,
        purge = false,
        retainData = false)
    }
  }

  test("drop partitions with invalid partition spec") {
    withBasicCatalog { catalog =>
      var e = intercept[AnalysisException] {
        catalog.dropPartitions(
          TableIdentifier("tbl2", Some("db2")),
          Seq(partWithMoreColumns.spec),
          ignoreIfNotExists = false,
          purge = false,
          retainData = false)
      }
      assert(e.getMessage.contains(
        "Partition spec is invalid. The spec (a, b, c) must be contained within " +
          "the partition spec (a, b) defined in table '`db2`.`tbl2`'"))
      e = intercept[AnalysisException] {
        catalog.dropPartitions(
          TableIdentifier("tbl2", Some("db2")),
          Seq(partWithUnknownColumns.spec),
          ignoreIfNotExists = false,
          purge = false,
          retainData = false)
      }
      assert(e.getMessage.contains(
        "Partition spec is invalid. The spec (a, unknown) must be contained within " +
          "the partition spec (a, b) defined in table '`db2`.`tbl2`'"))
      e = intercept[AnalysisException] {
        catalog.dropPartitions(
          TableIdentifier("tbl2", Some("db2")),
          Seq(partWithEmptyValue.spec, part1.spec),
          ignoreIfNotExists = false,
          purge = false,
          retainData = false)
      }
      assert(e.getMessage.contains("Partition spec is invalid. The spec ([a=3, b=]) contains an " +
        "empty partition column value"))
    }
  }

  test("get partition") {
    withBasicCatalog { catalog =>
      assert(catalog.getPartition(
        TableIdentifier("tbl2", Some("db2")), part1.spec).spec == part1.spec)
      assert(catalog.getPartition(
        TableIdentifier("tbl2", Some("db2")), part2.spec).spec == part2.spec)
      // Get partition without explicitly specifying database
      catalog.setCurrentDatabase("db2")
      assert(catalog.getPartition(TableIdentifier("tbl2"), part1.spec).spec == part1.spec)
      assert(catalog.getPartition(TableIdentifier("tbl2"), part2.spec).spec == part2.spec)
      // Get non-existent partition
      intercept[AnalysisException] {
        catalog.getPartition(TableIdentifier("tbl2"), part3.spec)
      }
    }
  }

  test("get partition when database/table does not exist") {
    withBasicCatalog { catalog =>
      intercept[NoSuchDatabaseException] {
        catalog.getPartition(TableIdentifier("tbl1", Some("unknown_db")), part1.spec)
      }
      intercept[NoSuchTableException] {
        catalog.getPartition(TableIdentifier("does_not_exist", Some("db2")), part1.spec)
      }
    }
  }

  test("get partition with invalid partition spec") {
    withBasicCatalog { catalog =>
      var e = intercept[AnalysisException] {
        catalog.getPartition(TableIdentifier("tbl1", Some("db2")), partWithLessColumns.spec)
      }
      assert(e.getMessage.contains("Partition spec is invalid. The spec (a) must match " +
        "the partition spec (a, b) defined in table '`db2`.`tbl1`'"))
      e = intercept[AnalysisException] {
        catalog.getPartition(TableIdentifier("tbl1", Some("db2")), partWithMoreColumns.spec)
      }
      assert(e.getMessage.contains("Partition spec is invalid. The spec (a, b, c) must match " +
        "the partition spec (a, b) defined in table '`db2`.`tbl1`'"))
      e = intercept[AnalysisException] {
        catalog.getPartition(TableIdentifier("tbl1", Some("db2")), partWithUnknownColumns.spec)
      }
      assert(e.getMessage.contains("Partition spec is invalid. The spec (a, unknown) must match " +
        "the partition spec (a, b) defined in table '`db2`.`tbl1`'"))
      e = intercept[AnalysisException] {
        catalog.getPartition(TableIdentifier("tbl1", Some("db2")), partWithEmptyValue.spec)
      }
      assert(e.getMessage.contains("Partition spec is invalid. The spec ([a=3, b=]) contains an " +
        "empty partition column value"))
    }
  }

  test("rename partitions") {
    withBasicCatalog { catalog =>
      val newPart1 = part1.copy(spec = Map("a" -> "100", "b" -> "101"))
      val newPart2 = part2.copy(spec = Map("a" -> "200", "b" -> "201"))
      val newSpecs = Seq(newPart1.spec, newPart2.spec)
      catalog.renamePartitions(
        TableIdentifier("tbl2", Some("db2")), Seq(part1.spec, part2.spec), newSpecs)
      assert(catalog.getPartition(
        TableIdentifier("tbl2", Some("db2")), newPart1.spec).spec === newPart1.spec)
      assert(catalog.getPartition(
        TableIdentifier("tbl2", Some("db2")), newPart2.spec).spec === newPart2.spec)
      intercept[AnalysisException] {
        catalog.getPartition(TableIdentifier("tbl2", Some("db2")), part1.spec)
      }
      intercept[AnalysisException] {
        catalog.getPartition(TableIdentifier("tbl2", Some("db2")), part2.spec)
      }
      // Rename partitions without explicitly specifying database
      catalog.setCurrentDatabase("db2")
      catalog.renamePartitions(TableIdentifier("tbl2"), newSpecs, Seq(part1.spec, part2.spec))
      assert(catalog.getPartition(TableIdentifier("tbl2"), part1.spec).spec === part1.spec)
      assert(catalog.getPartition(TableIdentifier("tbl2"), part2.spec).spec === part2.spec)
      intercept[AnalysisException] {
        catalog.getPartition(TableIdentifier("tbl2"), newPart1.spec)
      }
      intercept[AnalysisException] {
        catalog.getPartition(TableIdentifier("tbl2"), newPart2.spec)
      }
    }
  }

  test("rename partitions when database/table does not exist") {
    withBasicCatalog { catalog =>
      intercept[NoSuchDatabaseException] {
        catalog.renamePartitions(
          TableIdentifier("tbl1", Some("unknown_db")), Seq(part1.spec), Seq(part2.spec))
      }
      intercept[NoSuchTableException] {
        catalog.renamePartitions(
          TableIdentifier("does_not_exist", Some("db2")), Seq(part1.spec), Seq(part2.spec))
      }
    }
  }

  test("rename partition with invalid partition spec") {
    withBasicCatalog { catalog =>
      var e = intercept[AnalysisException] {
        catalog.renamePartitions(
          TableIdentifier("tbl1", Some("db2")),
          Seq(part1.spec), Seq(partWithLessColumns.spec))
      }
      assert(e.getMessage.contains("Partition spec is invalid. The spec (a) must match " +
        "the partition spec (a, b) defined in table '`db2`.`tbl1`'"))
      e = intercept[AnalysisException] {
        catalog.renamePartitions(
          TableIdentifier("tbl1", Some("db2")),
          Seq(part1.spec), Seq(partWithMoreColumns.spec))
      }
      assert(e.getMessage.contains("Partition spec is invalid. The spec (a, b, c) must match " +
        "the partition spec (a, b) defined in table '`db2`.`tbl1`'"))
      e = intercept[AnalysisException] {
        catalog.renamePartitions(
          TableIdentifier("tbl1", Some("db2")),
          Seq(part1.spec), Seq(partWithUnknownColumns.spec))
      }
      assert(e.getMessage.contains("Partition spec is invalid. The spec (a, unknown) must match " +
        "the partition spec (a, b) defined in table '`db2`.`tbl1`'"))
      e = intercept[AnalysisException] {
        catalog.renamePartitions(
          TableIdentifier("tbl1", Some("db2")),
          Seq(part1.spec), Seq(partWithEmptyValue.spec))
      }
      assert(e.getMessage.contains("Partition spec is invalid. The spec ([a=3, b=]) contains an " +
        "empty partition column value"))
    }
  }

  test("alter partitions") {
    withBasicCatalog { catalog =>
      val newLocation = newUriForDatabase()
      // Alter but keep spec the same
      val oldPart1 = catalog.getPartition(TableIdentifier("tbl2", Some("db2")), part1.spec)
      val oldPart2 = catalog.getPartition(TableIdentifier("tbl2", Some("db2")), part2.spec)
      catalog.alterPartitions(TableIdentifier("tbl2", Some("db2")), Seq(
        oldPart1.copy(storage = storageFormat.copy(locationUri = Some(newLocation))),
        oldPart2.copy(storage = storageFormat.copy(locationUri = Some(newLocation)))))
      val newPart1 = catalog.getPartition(TableIdentifier("tbl2", Some("db2")), part1.spec)
      val newPart2 = catalog.getPartition(TableIdentifier("tbl2", Some("db2")), part2.spec)
      assert(newPart1.storage.locationUri == Some(newLocation))
      assert(newPart2.storage.locationUri == Some(newLocation))
      assert(oldPart1.storage.locationUri != Some(newLocation))
      assert(oldPart2.storage.locationUri != Some(newLocation))
      // Alter partitions without explicitly specifying database
      catalog.setCurrentDatabase("db2")
      catalog.alterPartitions(TableIdentifier("tbl2"), Seq(oldPart1, oldPart2))
      val newerPart1 = catalog.getPartition(TableIdentifier("tbl2"), part1.spec)
      val newerPart2 = catalog.getPartition(TableIdentifier("tbl2"), part2.spec)
      assert(oldPart1.storage.locationUri == newerPart1.storage.locationUri)
      assert(oldPart2.storage.locationUri == newerPart2.storage.locationUri)
      // Alter but change spec, should fail because new partition specs do not exist yet
      val badPart1 = part1.copy(spec = Map("a" -> "v1", "b" -> "v2"))
      val badPart2 = part2.copy(spec = Map("a" -> "v3", "b" -> "v4"))
      intercept[AnalysisException] {
        catalog.alterPartitions(TableIdentifier("tbl2", Some("db2")), Seq(badPart1, badPart2))
      }
    }
  }

  test("alter partitions when database/table does not exist") {
    withBasicCatalog { catalog =>
      intercept[NoSuchDatabaseException] {
        catalog.alterPartitions(TableIdentifier("tbl1", Some("unknown_db")), Seq(part1))
      }
      intercept[NoSuchTableException] {
        catalog.alterPartitions(TableIdentifier("does_not_exist", Some("db2")), Seq(part1))
      }
    }
  }

  test("alter partition with invalid partition spec") {
    withBasicCatalog { catalog =>
      var e = intercept[AnalysisException] {
        catalog.alterPartitions(TableIdentifier("tbl1", Some("db2")), Seq(partWithLessColumns))
      }
      assert(e.getMessage.contains("Partition spec is invalid. The spec (a) must match " +
        "the partition spec (a, b) defined in table '`db2`.`tbl1`'"))
      e = intercept[AnalysisException] {
        catalog.alterPartitions(TableIdentifier("tbl1", Some("db2")), Seq(partWithMoreColumns))
      }
      assert(e.getMessage.contains("Partition spec is invalid. The spec (a, b, c) must match " +
        "the partition spec (a, b) defined in table '`db2`.`tbl1`'"))
      e = intercept[AnalysisException] {
        catalog.alterPartitions(TableIdentifier("tbl1", Some("db2")), Seq(partWithUnknownColumns))
      }
      assert(e.getMessage.contains("Partition spec is invalid. The spec (a, unknown) must match " +
        "the partition spec (a, b) defined in table '`db2`.`tbl1`'"))
      e = intercept[AnalysisException] {
        catalog.alterPartitions(TableIdentifier("tbl1", Some("db2")), Seq(partWithEmptyValue))
      }
      assert(e.getMessage.contains("Partition spec is invalid. The spec ([a=3, b=]) contains an " +
        "empty partition column value"))
    }
  }

  test("list partition names") {
    withBasicCatalog { catalog =>
      val expectedPartitionNames = Seq("a=1/b=2", "a=3/b=4")
      assert(catalog.listPartitionNames(TableIdentifier("tbl2", Some("db2"))) ==
        expectedPartitionNames)
      // List partition names without explicitly specifying database
      catalog.setCurrentDatabase("db2")
      assert(catalog.listPartitionNames(TableIdentifier("tbl2")) == expectedPartitionNames)
    }
  }

  test("list partition names with partial partition spec") {
    withBasicCatalog { catalog =>
      assert(
        catalog.listPartitionNames(TableIdentifier("tbl2", Some("db2")), Some(Map("a" -> "1"))) ==
          Seq("a=1/b=2"))
    }
  }

  test("list partition names with invalid partial partition spec") {
    withBasicCatalog { catalog =>
      var e = intercept[AnalysisException] {
        catalog.listPartitionNames(TableIdentifier("tbl2", Some("db2")),
          Some(partWithMoreColumns.spec))
      }
      assert(e.getMessage.contains("Partition spec is invalid. The spec (a, b, c) must be " +
        "contained within the partition spec (a, b) defined in table '`db2`.`tbl2`'"))
      e = intercept[AnalysisException] {
        catalog.listPartitionNames(TableIdentifier("tbl2", Some("db2")),
          Some(partWithUnknownColumns.spec))
      }
      assert(e.getMessage.contains("Partition spec is invalid. The spec (a, unknown) must be " +
        "contained within the partition spec (a, b) defined in table '`db2`.`tbl2`'"))
      e = intercept[AnalysisException] {
        catalog.listPartitionNames(TableIdentifier("tbl2", Some("db2")),
          Some(partWithEmptyValue.spec))
      }
      assert(e.getMessage.contains("Partition spec is invalid. The spec ([a=3, b=]) contains an " +
        "empty partition column value"))
    }
  }

  test("list partitions") {
    withBasicCatalog { catalog =>
      assert(catalogPartitionsEqual(
        catalog.listPartitions(TableIdentifier("tbl2", Some("db2"))), part1, part2))
      // List partitions without explicitly specifying database
      catalog.setCurrentDatabase("db2")
      assert(catalogPartitionsEqual(catalog.listPartitions(TableIdentifier("tbl2")), part1, part2))
    }
  }

  test("list partitions with partial partition spec") {
    withBasicCatalog { catalog =>
      assert(catalogPartitionsEqual(
        catalog.listPartitions(TableIdentifier("tbl2", Some("db2")), Some(Map("a" -> "1"))), part1))
    }
  }

  test("list partitions with invalid partial partition spec") {
    withBasicCatalog { catalog =>
      var e = intercept[AnalysisException] {
        catalog.listPartitions(TableIdentifier("tbl2", Some("db2")), Some(partWithMoreColumns.spec))
      }
      assert(e.getMessage.contains("Partition spec is invalid. The spec (a, b, c) must be " +
        "contained within the partition spec (a, b) defined in table '`db2`.`tbl2`'"))
      e = intercept[AnalysisException] {
        catalog.listPartitions(TableIdentifier("tbl2", Some("db2")),
          Some(partWithUnknownColumns.spec))
      }
      assert(e.getMessage.contains("Partition spec is invalid. The spec (a, unknown) must be " +
        "contained within the partition spec (a, b) defined in table '`db2`.`tbl2`'"))
      e = intercept[AnalysisException] {
        catalog.listPartitions(TableIdentifier("tbl2", Some("db2")), Some(partWithEmptyValue.spec))
      }
      assert(e.getMessage.contains("Partition spec is invalid. The spec ([a=3, b=]) contains an " +
        "empty partition column value"))
    }
  }

  test("list partitions when database/table does not exist") {
    withBasicCatalog { catalog =>
      intercept[NoSuchDatabaseException] {
        catalog.listPartitions(TableIdentifier("tbl1", Some("unknown_db")))
      }
      intercept[NoSuchTableException] {
        catalog.listPartitions(TableIdentifier("does_not_exist", Some("db2")))
      }
    }
  }

  private def catalogPartitionsEqual(
      actualParts: Seq[CatalogTablePartition],
      expectedParts: CatalogTablePartition*): Boolean = {
    // ExternalCatalog may set a default location for partitions, here we ignore the partition
    // location when comparing them.
    // And for hive serde table, hive metastore will set some values(e.g.transient_lastDdlTime)
    // in table's parameters and storage's properties, here we also ignore them.
    val actualPartsNormalize = actualParts.map(p =>
      p.copy(parameters = Map.empty, createTime = -1, lastAccessTime = -1,
        storage = p.storage.copy(
        properties = Map.empty, locationUri = None, serde = None))).toSet

    val expectedPartsNormalize = expectedParts.map(p =>
        p.copy(parameters = Map.empty, createTime = -1, lastAccessTime = -1,
          storage = p.storage.copy(
          properties = Map.empty, locationUri = None, serde = None))).toSet

    actualPartsNormalize == expectedPartsNormalize
  }

  // --------------------------------------------------------------------------
  // Functions
  // --------------------------------------------------------------------------

  test("basic create and list functions") {
    withEmptyCatalog { catalog =>
      catalog.createDatabase(newDb("mydb"), ignoreIfExists = false)
      catalog.createFunction(newFunc("myfunc", Some("mydb")), ignoreIfExists = false)
      assert(catalog.externalCatalog.listFunctions("mydb", "*").toSet == Set("myfunc"))
      // Create function without explicitly specifying database
      catalog.setCurrentDatabase("mydb")
      catalog.createFunction(newFunc("myfunc2"), ignoreIfExists = false)
      assert(catalog.externalCatalog.listFunctions("mydb", "*").toSet == Set("myfunc", "myfunc2"))
    }
  }

  test("create function when database does not exist") {
    withBasicCatalog { catalog =>
      intercept[NoSuchDatabaseException] {
        catalog.createFunction(
          newFunc("func5", Some("does_not_exist")), ignoreIfExists = false)
      }
    }
  }

  test("create function that already exists") {
    withBasicCatalog { catalog =>
      intercept[FunctionAlreadyExistsException] {
        catalog.createFunction(newFunc("func1", Some("db2")), ignoreIfExists = false)
      }
      catalog.createFunction(newFunc("func1", Some("db2")), ignoreIfExists = true)
    }
  }

  test("create temp function") {
    withBasicCatalog { catalog =>
      val tempFunc1 = (e: Seq[Expression]) => e.head
      val tempFunc2 = (e: Seq[Expression]) => e.last
      catalog.registerFunction(
        newFunc("temp1", None), overrideIfExists = false, functionBuilder = Some(tempFunc1))
      catalog.registerFunction(
        newFunc("temp2", None), overrideIfExists = false, functionBuilder = Some(tempFunc2))
      val arguments = Seq(Literal(1), Literal(2), Literal(3))
      assert(catalog.lookupFunction(FunctionIdentifier("temp1"), arguments) === Literal(1))
      assert(catalog.lookupFunction(FunctionIdentifier("temp2"), arguments) === Literal(3))
      // Temporary function does not exist.
      intercept[NoSuchFunctionException] {
        catalog.lookupFunction(FunctionIdentifier("temp3"), arguments)
      }
      val tempFunc3 = (e: Seq[Expression]) => Literal(e.size)
      // Temporary function already exists
      val e = intercept[AnalysisException] {
        catalog.registerFunction(
          newFunc("temp1", None), overrideIfExists = false, functionBuilder = Some(tempFunc3))
      }.getMessage
      assert(e.contains("Function temp1 already exists"))
      // Temporary function is overridden
      catalog.registerFunction(
        newFunc("temp1", None), overrideIfExists = true, functionBuilder = Some(tempFunc3))
      assert(
        catalog.lookupFunction(
          FunctionIdentifier("temp1"), arguments) === Literal(arguments.length))
    }
  }

  test("isTemporaryFunction") {
    withBasicCatalog { catalog =>
      // Returns false when the function does not exist
      assert(!catalog.isTemporaryFunction(FunctionIdentifier("temp1")))

      val tempFunc1 = (e: Seq[Expression]) => e.head
      catalog.registerFunction(
        newFunc("temp1", None), overrideIfExists = false, functionBuilder = Some(tempFunc1))

      // Returns true when the function is temporary
      assert(catalog.isTemporaryFunction(FunctionIdentifier("temp1")))

      // Returns false when the function is permanent
      assert(catalog.externalCatalog.listFunctions("db2", "*").toSet == Set("func1"))
      assert(!catalog.isTemporaryFunction(FunctionIdentifier("func1", Some("db2"))))
      assert(!catalog.isTemporaryFunction(FunctionIdentifier("db2.func1")))
      catalog.setCurrentDatabase("db2")
      assert(!catalog.isTemporaryFunction(FunctionIdentifier("func1")))

      // Returns false when the function is built-in or hive
      assert(FunctionRegistry.builtin.functionExists(FunctionIdentifier("sum")))
      assert(!catalog.isTemporaryFunction(FunctionIdentifier("sum")))
      assert(!catalog.isTemporaryFunction(FunctionIdentifier("histogram_numeric")))
    }
  }

  test("isRegisteredFunction") {
    withBasicCatalog { catalog =>
      // Returns false when the function does not register
      assert(!catalog.isRegisteredFunction(FunctionIdentifier("temp1")))

      // Returns true when the function does register
      val tempFunc1 = (e: Seq[Expression]) => e.head
      catalog.registerFunction(newFunc("iff", None), overrideIfExists = false,
        functionBuilder = Some(tempFunc1) )
      assert(catalog.isRegisteredFunction(FunctionIdentifier("iff")))

      // Returns false when using the createFunction
      catalog.createFunction(newFunc("sum", Some("db2")), ignoreIfExists = false)
      assert(!catalog.isRegisteredFunction(FunctionIdentifier("sum")))
      assert(!catalog.isRegisteredFunction(FunctionIdentifier("sum", Some("db2"))))
    }
  }

  test("isPersistentFunction") {
    withBasicCatalog { catalog =>
      // Returns false when the function does not register
      assert(!catalog.isPersistentFunction(FunctionIdentifier("temp2")))

      // Returns false when the function does register
      val tempFunc2 = (e: Seq[Expression]) => e.head
      catalog.registerFunction(newFunc("iff", None), overrideIfExists = false,
        functionBuilder = Some(tempFunc2))
      assert(!catalog.isPersistentFunction(FunctionIdentifier("iff")))

      // Return true when using the createFunction
      catalog.createFunction(newFunc("sum", Some("db2")), ignoreIfExists = false)
      assert(catalog.isPersistentFunction(FunctionIdentifier("sum", Some("db2"))))
      assert(!catalog.isPersistentFunction(FunctionIdentifier("db2.sum")))
    }
  }

  test("drop function") {
    withBasicCatalog { catalog =>
      assert(catalog.externalCatalog.listFunctions("db2", "*").toSet == Set("func1"))
      catalog.dropFunction(
        FunctionIdentifier("func1", Some("db2")), ignoreIfNotExists = false)
      assert(catalog.externalCatalog.listFunctions("db2", "*").isEmpty)
      // Drop function without explicitly specifying database
      catalog.setCurrentDatabase("db2")
      catalog.createFunction(newFunc("func2", Some("db2")), ignoreIfExists = false)
      assert(catalog.externalCatalog.listFunctions("db2", "*").toSet == Set("func2"))
      catalog.dropFunction(FunctionIdentifier("func2"), ignoreIfNotExists = false)
      assert(catalog.externalCatalog.listFunctions("db2", "*").isEmpty)
    }
  }

  test("drop function when database/function does not exist") {
    withBasicCatalog { catalog =>
      intercept[NoSuchDatabaseException] {
        catalog.dropFunction(
          FunctionIdentifier("something", Some("unknown_db")), ignoreIfNotExists = false)
      }
      intercept[NoSuchPermanentFunctionException] {
        catalog.dropFunction(FunctionIdentifier("does_not_exist"), ignoreIfNotExists = false)
      }
      catalog.dropFunction(FunctionIdentifier("does_not_exist"), ignoreIfNotExists = true)
    }
  }

  test("drop temp function") {
    withBasicCatalog { catalog =>
      val tempFunc = (e: Seq[Expression]) => e.head
      catalog.registerFunction(
        newFunc("func1", None), overrideIfExists = false, functionBuilder = Some(tempFunc))
      val arguments = Seq(Literal(1), Literal(2), Literal(3))
      assert(catalog.lookupFunction(FunctionIdentifier("func1"), arguments) === Literal(1))
      catalog.dropTempFunction("func1", ignoreIfNotExists = false)
      intercept[NoSuchFunctionException] {
        catalog.lookupFunction(FunctionIdentifier("func1"), arguments)
      }
      intercept[NoSuchTempFunctionException] {
        catalog.dropTempFunction("func1", ignoreIfNotExists = false)
      }
      catalog.dropTempFunction("func1", ignoreIfNotExists = true)
    }
  }

  test("get function") {
    withBasicCatalog { catalog =>
      val expected =
        CatalogFunction(FunctionIdentifier("func1", Some("db2")), funcClass,
          Seq.empty[FunctionResource])
      assert(catalog.getFunctionMetadata(FunctionIdentifier("func1", Some("db2"))) == expected)
      // Get function without explicitly specifying database
      catalog.setCurrentDatabase("db2")
      assert(catalog.getFunctionMetadata(FunctionIdentifier("func1")) == expected)
    }
  }

  test("get function when database/function does not exist") {
    withBasicCatalog { catalog =>
      intercept[NoSuchDatabaseException] {
        catalog.getFunctionMetadata(FunctionIdentifier("func1", Some("unknown_db")))
      }
      intercept[NoSuchFunctionException] {
        catalog.getFunctionMetadata(FunctionIdentifier("does_not_exist", Some("db2")))
      }
    }
  }

  test("lookup temp function") {
    withBasicCatalog { catalog =>
      val tempFunc1 = (e: Seq[Expression]) => e.head
      catalog.registerFunction(
        newFunc("func1", None), overrideIfExists = false, functionBuilder = Some(tempFunc1))
      assert(catalog.lookupFunction(
        FunctionIdentifier("func1"), Seq(Literal(1), Literal(2), Literal(3))) == Literal(1))
      catalog.dropTempFunction("func1", ignoreIfNotExists = false)
      intercept[NoSuchFunctionException] {
        catalog.lookupFunction(FunctionIdentifier("func1"), Seq(Literal(1), Literal(2), Literal(3)))
      }
    }
  }

  test("list functions") {
    withBasicCatalog { catalog =>
      val funcMeta1 = newFunc("func1", None)
      val funcMeta2 = newFunc("yes_me", None)
      val tempFunc1 = (e: Seq[Expression]) => e.head
      val tempFunc2 = (e: Seq[Expression]) => e.last
      catalog.createFunction(newFunc("func2", Some("db2")), ignoreIfExists = false)
      catalog.createFunction(newFunc("not_me", Some("db2")), ignoreIfExists = false)
      catalog.registerFunction(
        funcMeta1, overrideIfExists = false, functionBuilder = Some(tempFunc1))
      catalog.registerFunction(
        funcMeta2, overrideIfExists = false, functionBuilder = Some(tempFunc2))
      assert(catalog.listFunctions("db1", "*").map(_._1).toSet ==
        Set(FunctionIdentifier("func1"),
          FunctionIdentifier("yes_me")))
      assert(catalog.listFunctions("db2", "*").map(_._1).toSet ==
        Set(FunctionIdentifier("func1"),
          FunctionIdentifier("yes_me"),
          FunctionIdentifier("func1", Some("db2")),
          FunctionIdentifier("func2", Some("db2")),
          FunctionIdentifier("not_me", Some("db2"))))
      assert(catalog.listFunctions("db2", "func*").map(_._1).toSet ==
        Set(FunctionIdentifier("func1"),
          FunctionIdentifier("func1", Some("db2")),
          FunctionIdentifier("func2", Some("db2"))))
    }
  }

  test("list functions when database does not exist") {
    withBasicCatalog { catalog =>
      intercept[NoSuchDatabaseException] {
        catalog.listFunctions("unknown_db", "func*")
      }
    }
  }

  test("copy SessionCatalog state - temp views") {
    withEmptyCatalog { original =>
      val tempTable1 = Range(1, 10, 1, 10)
      original.createTempView("copytest1", tempTable1, overrideIfExists = false)

      // check if tables copied over
      val clone = new SessionCatalog(original.externalCatalog)
      original.copyStateTo(clone)

      assert(original ne clone)
      assert(clone.getTempView("copytest1") == Some(tempTable1))

      // check if clone and original independent
      clone.dropTable(TableIdentifier("copytest1"), ignoreIfNotExists = false, purge = false)
      assert(original.getTempView("copytest1") == Some(tempTable1))

      val tempTable2 = Range(1, 20, 2, 10)
      original.createTempView("copytest2", tempTable2, overrideIfExists = false)
      assert(clone.getTempView("copytest2").isEmpty)
    }
  }

  test("copy SessionCatalog state - current db") {
    withEmptyCatalog { original =>
      val db1 = "db1"
      val db2 = "db2"
      val db3 = "db3"

      original.externalCatalog.createDatabase(newDb(db1), ignoreIfExists = true)
      original.externalCatalog.createDatabase(newDb(db2), ignoreIfExists = true)
      original.externalCatalog.createDatabase(newDb(db3), ignoreIfExists = true)

      original.setCurrentDatabase(db1)

      // check if current db copied over
      val clone = new SessionCatalog(original.externalCatalog)
      original.copyStateTo(clone)

      assert(original ne clone)
      assert(clone.getCurrentDatabase == db1)

      // check if clone and original independent
      clone.setCurrentDatabase(db2)
      assert(original.getCurrentDatabase == db1)
      original.setCurrentDatabase(db3)
      assert(clone.getCurrentDatabase == db2)
    }
  }

  test("SPARK-19737: detect undefined functions without triggering relation resolution") {
    import org.apache.spark.sql.catalyst.dsl.plans._

    Seq(true, false) foreach { caseSensitive =>
      withSQLConf(SQLConf.CASE_SENSITIVE.key -> caseSensitive.toString) {
        val catalog = new SessionCatalog(newBasicCatalog(), new SimpleFunctionRegistry)
        catalog.setCurrentDatabase("db1")
        try {
          val analyzer = new Analyzer(catalog)

          // The analyzer should report the undefined function
          // rather than the undefined table first.
          val cause = intercept[AnalysisException] {
            analyzer.execute(
              UnresolvedRelation(TableIdentifier("undefined_table")).select(
                UnresolvedFunction("undefined_fn", Nil, isDistinct = false)
              )
            )
          }

          assert(cause.getMessage.contains("Undefined function: 'undefined_fn'"))
          // SPARK-21318: the error message should contains the current database name
          assert(cause.getMessage.contains("db1"))
        } finally {
          catalog.reset()
        }
      }
    }
  }

  test("SPARK-24544: test print actual failure cause when look up function failed") {
    withBasicCatalog { catalog =>
      val cause = intercept[NoSuchFunctionException] {
        catalog.failFunctionLookup(FunctionIdentifier("failureFunc"),
          Some(new Exception("Actual error")))
      }

      // fullStackTrace will be printed, but `cause.getMessage` has been
      // override in `AnalysisException`,so here we get the root cause
      // exception message for check.
      assert(cause.cause.get.getMessage.contains("Actual error"))
    }
  }

  test("expire table relation cache if TTL is configured") {
    case class TestCommand() extends Command

    val conf = new SQLConf()
    conf.setConf(StaticSQLConf.METADATA_CACHE_TTL_SECONDS, 1L)

    withConfAndEmptyCatalog(conf) { catalog =>
      val table = QualifiedTableName(catalog.getCurrentDatabase, "test")

      // First, make sure the test table is not cached.
      assert(catalog.getCachedTable(table) === null)

      catalog.cacheTable(table, TestCommand())
      assert(catalog.getCachedTable(table) !== null)

      // Wait until the cache expiration.
      eventually(timeout(3.seconds)) {
        // And the cache is gone.
        assert(catalog.getCachedTable(table) === null)
      }
    }
  }

  test("SPARK-34197: refreshTable should not invalidate the relation cache for temporary views") {
    withBasicCatalog { catalog =>
      catalog.createTempView("tbl1", Range(1, 10, 1, 10), false)
      val qualifiedName1 = QualifiedTableName("default", "tbl1")
      catalog.cacheTable(qualifiedName1, Range(1, 10, 1, 10))
      catalog.refreshTable(TableIdentifier("tbl1"))
      assert(catalog.getCachedTable(qualifiedName1) != null)

      catalog.createGlobalTempView("tbl2", Range(2, 10, 1, 10), false)
      val qualifiedName2 = QualifiedTableName(catalog.globalTempViewManager.database, "tbl2")
      catalog.cacheTable(qualifiedName2, Range(2, 10, 1, 10))
      catalog.refreshTable(TableIdentifier("tbl2", Some(catalog.globalTempViewManager.database)))
      assert(catalog.getCachedTable(qualifiedName2) != null)
    }
  }
}<|MERGE_RESOLUTION|>--- conflicted
+++ resolved
@@ -654,15 +654,7 @@
 
       // Look up a view.
       catalog.setCurrentDatabase("default")
-<<<<<<< HEAD
-      val view = View(
-        desc = Some(metadata),
-        isTempView = false,
-        output = metadata.schema.toAttributes,
-        child = CatalystSqlParser.parsePlan(metadata.viewText.get))
-=======
-      val view = View(desc = metadata, isTempView = false, child = getViewPlan(metadata))
->>>>>>> 50d14c98
+      val view = View(desc = Some(metadata), isTempView = false, child = getViewPlan(metadata))
       comparePlans(catalog.lookupRelation(TableIdentifier("view1", Some("db3"))),
         SubqueryAlias(Seq(CatalogManager.SESSION_CATALOG_NAME, "db3", "view1"), view))
       // Look up a view using current database of the session catalog.
@@ -681,15 +673,7 @@
       assert(metadata.viewText.isDefined)
       assert(metadata.viewCatalogAndNamespace == Seq(CatalogManager.SESSION_CATALOG_NAME, "db2"))
 
-<<<<<<< HEAD
-      val view = View(
-        desc = Some(metadata),
-        isTempView = false,
-        output = metadata.schema.toAttributes,
-        child = CatalystSqlParser.parsePlan(metadata.viewText.get))
-=======
-      val view = View(desc = metadata, isTempView = false, child = getViewPlan(metadata))
->>>>>>> 50d14c98
+      val view = View(desc = Some(metadata), isTempView = false, child = getViewPlan(metadata))
       comparePlans(catalog.lookupRelation(TableIdentifier("view2", Some("db3"))),
         SubqueryAlias(Seq(CatalogManager.SESSION_CATALOG_NAME, "db3", "view2"), view))
     }
