/*
 * Licensed to the Apache Software Foundation (ASF) under one or more
 * contributor license agreements.  See the NOTICE file distributed with
 * this work for additional information regarding copyright ownership.
 * The ASF licenses this file to You under the Apache License, Version 2.0
 * (the "License"); you may not use this file except in compliance with
 * the License.  You may obtain a copy of the License at
 *
 *    http://www.apache.org/licenses/LICENSE-2.0
 *
 * Unless required by applicable law or agreed to in writing, software
 * distributed under the License is distributed on an "AS IS" BASIS,
 * WITHOUT WARRANTIES OR CONDITIONS OF ANY KIND, either express or implied.
 * See the License for the specific language governing permissions and
 * limitations under the License.
 */

package org.apache.spark.sql.catalyst.plans.logical

import org.apache.spark.sql.catalyst.analysis.{FieldName, FieldPosition, NamedRelation, PartitionSpec, UnresolvedException}
import org.apache.spark.sql.catalyst.catalog.CatalogTypes.TablePartitionSpec
import org.apache.spark.sql.catalyst.expressions.{Attribute, AttributeReference, AttributeSet, Expression, Unevaluable}
import org.apache.spark.sql.catalyst.plans.DescribeCommandSchema
import org.apache.spark.sql.catalyst.trees.BinaryLike
import org.apache.spark.sql.catalyst.util.{CharVarcharUtils, TypeUtils}
import org.apache.spark.sql.connector.catalog._
import org.apache.spark.sql.connector.expressions.Transform
import org.apache.spark.sql.connector.write.Write
import org.apache.spark.sql.types.{BooleanType, DataType, MetadataBuilder, StringType, StructType}

/**
 * Base trait for DataSourceV2 write commands
 */
trait V2WriteCommand extends UnaryCommand {
  def table: NamedRelation
  def query: LogicalPlan
  def isByName: Boolean

  override def child: LogicalPlan = query

  override lazy val resolved: Boolean = table.resolved && query.resolved && outputResolved

  def outputResolved: Boolean = {
    assert(table.resolved && query.resolved,
      "`outputResolved` can only be called when `table` and `query` are both resolved.")
    // If the table doesn't require schema match, we don't need to resolve the output columns.
    table.skipSchemaResolution || (query.output.size == table.output.size &&
      query.output.zip(table.output).forall {
        case (inAttr, outAttr) =>
          val outType = CharVarcharUtils.getRawType(outAttr.metadata).getOrElse(outAttr.dataType)
          // names and types must match, nullability must be compatible
          inAttr.name == outAttr.name &&
            DataType.equalsIgnoreCompatibleNullability(inAttr.dataType, outType) &&
            (outAttr.nullable || !inAttr.nullable)
      })
  }

  def withNewQuery(newQuery: LogicalPlan): V2WriteCommand
  def withNewTable(newTable: NamedRelation): V2WriteCommand
}

trait V2PartitionCommand extends UnaryCommand {
  def table: LogicalPlan
  def allowPartialPartitionSpec: Boolean = false
  override def child: LogicalPlan = table
}

/**
 * Append data to an existing table.
 */
case class AppendData(
    table: NamedRelation,
    query: LogicalPlan,
    writeOptions: Map[String, String],
    isByName: Boolean,
    write: Option[Write] = None) extends V2WriteCommand {
  override def withNewQuery(newQuery: LogicalPlan): AppendData = copy(query = newQuery)
  override def withNewTable(newTable: NamedRelation): AppendData = copy(table = newTable)
  override protected def withNewChildInternal(newChild: LogicalPlan): AppendData =
    copy(query = newChild)
}

object AppendData {
  def byName(
      table: NamedRelation,
      df: LogicalPlan,
      writeOptions: Map[String, String] = Map.empty): AppendData = {
    new AppendData(table, df, writeOptions, isByName = true)
  }

  def byPosition(
      table: NamedRelation,
      query: LogicalPlan,
      writeOptions: Map[String, String] = Map.empty): AppendData = {
    new AppendData(table, query, writeOptions, isByName = false)
  }
}

/**
 * Overwrite data matching a filter in an existing table.
 */
case class OverwriteByExpression(
    table: NamedRelation,
    deleteExpr: Expression,
    query: LogicalPlan,
    writeOptions: Map[String, String],
    isByName: Boolean,
    write: Option[Write] = None) extends V2WriteCommand {
  override lazy val resolved: Boolean = {
    table.resolved && query.resolved && outputResolved && deleteExpr.resolved
  }
  override def inputSet: AttributeSet = AttributeSet(table.output)
  override def withNewQuery(newQuery: LogicalPlan): OverwriteByExpression = {
    copy(query = newQuery)
  }
  override def withNewTable(newTable: NamedRelation): OverwriteByExpression = {
    copy(table = newTable)
  }

  override protected def withNewChildInternal(newChild: LogicalPlan): OverwriteByExpression =
    copy(query = newChild)
}

object OverwriteByExpression {
  def byName(
      table: NamedRelation,
      df: LogicalPlan,
      deleteExpr: Expression,
      writeOptions: Map[String, String] = Map.empty): OverwriteByExpression = {
    OverwriteByExpression(table, deleteExpr, df, writeOptions, isByName = true)
  }

  def byPosition(
      table: NamedRelation,
      query: LogicalPlan,
      deleteExpr: Expression,
      writeOptions: Map[String, String] = Map.empty): OverwriteByExpression = {
    OverwriteByExpression(table, deleteExpr, query, writeOptions, isByName = false)
  }
}

/**
 * Dynamically overwrite partitions in an existing table.
 */
case class OverwritePartitionsDynamic(
    table: NamedRelation,
    query: LogicalPlan,
    writeOptions: Map[String, String],
    isByName: Boolean,
    write: Option[Write] = None) extends V2WriteCommand {
  override def withNewQuery(newQuery: LogicalPlan): OverwritePartitionsDynamic = {
    copy(query = newQuery)
  }
  override def withNewTable(newTable: NamedRelation): OverwritePartitionsDynamic = {
    copy(table = newTable)
  }

  override protected def withNewChildInternal(newChild: LogicalPlan): OverwritePartitionsDynamic =
    copy(query = newChild)
}

object OverwritePartitionsDynamic {
  def byName(
      table: NamedRelation,
      df: LogicalPlan,
      writeOptions: Map[String, String] = Map.empty): OverwritePartitionsDynamic = {
    OverwritePartitionsDynamic(table, df, writeOptions, isByName = true)
  }

  def byPosition(
      table: NamedRelation,
      query: LogicalPlan,
      writeOptions: Map[String, String] = Map.empty): OverwritePartitionsDynamic = {
    OverwritePartitionsDynamic(table, query, writeOptions, isByName = false)
  }
}


/** A trait used for logical plan nodes that create or replace V2 table definitions. */
trait V2CreateTablePlan extends LogicalPlan {
  def tableName: Identifier
  def partitioning: Seq[Transform]
  def tableSchema: StructType

  /**
   * Creates a copy of this node with the new partitioning transforms. This method is used to
   * rewrite the partition transforms normalized according to the table schema.
   */
  def withPartitioning(rewritten: Seq[Transform]): V2CreateTablePlan
}

/**
 * Create a new table with a v2 catalog.
 */
case class CreateV2Table(
    catalog: TableCatalog,
    tableName: Identifier,
    tableSchema: StructType,
    partitioning: Seq[Transform],
    properties: Map[String, String],
    ignoreIfExists: Boolean) extends LeafCommand with V2CreateTablePlan {
  override def withPartitioning(rewritten: Seq[Transform]): V2CreateTablePlan = {
    this.copy(partitioning = rewritten)
  }
}

/**
 * Create a new table from a select query with a v2 catalog.
 */
case class CreateTableAsSelect(
    catalog: TableCatalog,
    tableName: Identifier,
    partitioning: Seq[Transform],
    query: LogicalPlan,
    properties: Map[String, String],
    writeOptions: Map[String, String],
    ignoreIfExists: Boolean) extends UnaryCommand with V2CreateTablePlan {

  override def tableSchema: StructType = query.schema
  override def child: LogicalPlan = query

  override lazy val resolved: Boolean = childrenResolved && {
    // the table schema is created from the query schema, so the only resolution needed is to check
    // that the columns referenced by the table's partitioning exist in the query schema
    val references = partitioning.flatMap(_.references).toSet
    references.map(_.fieldNames).forall(query.schema.findNestedField(_).isDefined)
  }

  override def withPartitioning(rewritten: Seq[Transform]): V2CreateTablePlan = {
    this.copy(partitioning = rewritten)
  }

  override protected def withNewChildInternal(newChild: LogicalPlan): CreateTableAsSelect =
    copy(query = newChild)
}

/**
 * Replace a table with a v2 catalog.
 *
 * If the table does not exist, and orCreate is true, then it will be created.
 * If the table does not exist, and orCreate is false, then an exception will be thrown.
 *
 * The persisted table will have no contents as a result of this operation.
 */
case class ReplaceTable(
    catalog: TableCatalog,
    tableName: Identifier,
    tableSchema: StructType,
    partitioning: Seq[Transform],
    properties: Map[String, String],
    orCreate: Boolean) extends LeafCommand with V2CreateTablePlan {
  override def withPartitioning(rewritten: Seq[Transform]): V2CreateTablePlan = {
    this.copy(partitioning = rewritten)
  }
}

/**
 * Replaces a table from a select query with a v2 catalog.
 *
 * If the table does not exist, and orCreate is true, then it will be created.
 * If the table does not exist, and orCreate is false, then an exception will be thrown.
 */
case class ReplaceTableAsSelect(
    catalog: TableCatalog,
    tableName: Identifier,
    partitioning: Seq[Transform],
    query: LogicalPlan,
    properties: Map[String, String],
    writeOptions: Map[String, String],
    orCreate: Boolean) extends UnaryCommand with V2CreateTablePlan {

  override def tableSchema: StructType = query.schema
  override def child: LogicalPlan = query

  override lazy val resolved: Boolean = childrenResolved && {
    // the table schema is created from the query schema, so the only resolution needed is to check
    // that the columns referenced by the table's partitioning exist in the query schema
    val references = partitioning.flatMap(_.references).toSet
    references.map(_.fieldNames).forall(query.schema.findNestedField(_).isDefined)
  }

  override def withPartitioning(rewritten: Seq[Transform]): V2CreateTablePlan = {
    this.copy(partitioning = rewritten)
  }

  override protected def withNewChildInternal(newChild: LogicalPlan): ReplaceTableAsSelect =
    copy(query = newChild)
}

/**
 * The logical plan of the CREATE NAMESPACE command.
 */
case class CreateNamespace(
    catalog: SupportsNamespaces,
    namespace: Seq[String],
    ifNotExists: Boolean,
    properties: Map[String, String]) extends LeafCommand

/**
 * The logical plan of the DROP NAMESPACE command.
 */
case class DropNamespace(
    namespace: LogicalPlan,
    ifExists: Boolean,
    cascade: Boolean) extends UnaryCommand {
  override def child: LogicalPlan = namespace
  override protected def withNewChildInternal(newChild: LogicalPlan): LogicalPlan =
    copy(namespace = newChild)
}

/**
 * The logical plan of the DESCRIBE NAMESPACE command.
 */
case class DescribeNamespace(
    namespace: LogicalPlan,
    extended: Boolean,
    override val output: Seq[Attribute] = DescribeNamespace.getOutputAttrs) extends UnaryCommand {
  override def child: LogicalPlan = namespace
  override protected def withNewChildInternal(newChild: LogicalPlan): DescribeNamespace =
    copy(namespace = newChild)
}

object DescribeNamespace {
  def getOutputAttrs: Seq[Attribute] = Seq(
    AttributeReference("info_name", StringType, nullable = false,
      new MetadataBuilder().putString("comment", "name of the namespace info").build())(),
    AttributeReference("info_value", StringType, nullable = true,
      new MetadataBuilder().putString("comment", "value of the namespace info").build())())
}

/**
 * The logical plan of the ALTER (DATABASE|SCHEMA|NAMESPACE) ... SET (DBPROPERTIES|PROPERTIES)
 * command.
 */
case class SetNamespaceProperties(
    namespace: LogicalPlan,
    properties: Map[String, String]) extends UnaryCommand {
  override def child: LogicalPlan = namespace
  override protected def withNewChildInternal(newChild: LogicalPlan): SetNamespaceProperties =
    copy(namespace = newChild)
}

/**
 * The logical plan of the ALTER (DATABASE|SCHEMA|NAMESPACE) ... SET LOCATION command.
 */
case class SetNamespaceLocation(
    namespace: LogicalPlan,
    location: String) extends UnaryCommand {
  override def child: LogicalPlan = namespace
  override protected def withNewChildInternal(newChild: LogicalPlan): SetNamespaceLocation =
    copy(namespace = newChild)
}

/**
 * The logical plan of the SHOW NAMESPACES command.
 */
case class ShowNamespaces(
    namespace: LogicalPlan,
    pattern: Option[String],
    override val output: Seq[Attribute] = ShowNamespaces.getOutputAttrs) extends UnaryCommand {
  override def child: LogicalPlan = namespace
  override protected def withNewChildInternal(newChild: LogicalPlan): ShowNamespaces =
    copy(namespace = newChild)
}

object ShowNamespaces {
  def getOutputAttrs: Seq[Attribute] = {
    Seq(AttributeReference("namespace", StringType, nullable = false)())
  }
}

/**
 * The logical plan of the DESCRIBE relation_name command.
 */
case class DescribeRelation(
    relation: LogicalPlan,
    partitionSpec: TablePartitionSpec,
    isExtended: Boolean,
    override val output: Seq[Attribute] = DescribeRelation.getOutputAttrs) extends UnaryCommand {
  override def child: LogicalPlan = relation
  override protected def withNewChildInternal(newChild: LogicalPlan): DescribeRelation =
    copy(relation = newChild)
}

object DescribeRelation {
  def getOutputAttrs: Seq[Attribute] = DescribeCommandSchema.describeTableAttributes()
}

/**
 * The logical plan of the DESCRIBE relation_name col_name command.
 */
case class DescribeColumn(
    relation: LogicalPlan,
    column: Expression,
    isExtended: Boolean,
    override val output: Seq[Attribute] = DescribeColumn.getOutputAttrs) extends UnaryCommand {
  override def child: LogicalPlan = relation
  override protected def withNewChildInternal(newChild: LogicalPlan): DescribeColumn =
    copy(relation = newChild)
}

object DescribeColumn {
  def getOutputAttrs: Seq[Attribute] = DescribeCommandSchema.describeColumnAttributes()
}

/**
 * The logical plan of the DELETE FROM command.
 */
case class DeleteFromTable(
    table: LogicalPlan,
    condition: Option[Expression]) extends UnaryCommand with SupportsSubquery {
  override def child: LogicalPlan = table
  override protected def withNewChildInternal(newChild: LogicalPlan): DeleteFromTable =
    copy(table = newChild)
}

/**
 * The logical plan of the UPDATE TABLE command.
 */
case class UpdateTable(
    table: LogicalPlan,
    assignments: Seq[Assignment],
    condition: Option[Expression]) extends UnaryCommand with SupportsSubquery {
  override def child: LogicalPlan = table
  override protected def withNewChildInternal(newChild: LogicalPlan): UpdateTable =
    copy(table = newChild)
}

/**
 * The logical plan of the MERGE INTO command.
 */
case class MergeIntoTable(
    targetTable: LogicalPlan,
    sourceTable: LogicalPlan,
    mergeCondition: Expression,
    matchedActions: Seq[MergeAction],
    notMatchedActions: Seq[MergeAction]) extends BinaryCommand with SupportsSubquery {
  def duplicateResolved: Boolean = targetTable.outputSet.intersect(sourceTable.outputSet).isEmpty
  override def left: LogicalPlan = targetTable
  override def right: LogicalPlan = sourceTable
  override protected def withNewChildrenInternal(
      newLeft: LogicalPlan, newRight: LogicalPlan): MergeIntoTable =
    copy(targetTable = newLeft, sourceTable = newRight)
}

sealed abstract class MergeAction extends Expression with Unevaluable {
  def condition: Option[Expression]
  override def nullable: Boolean = false
  override def dataType: DataType = throw new UnresolvedException("nullable")
  override def children: Seq[Expression] = condition.toSeq
}

case class DeleteAction(condition: Option[Expression]) extends MergeAction {
  override protected def withNewChildrenInternal(
      newChildren: IndexedSeq[Expression]): DeleteAction =
    copy(condition = if (condition.isDefined) Some(newChildren(0)) else None)
}

case class UpdateAction(
    condition: Option[Expression],
    assignments: Seq[Assignment]) extends MergeAction {
  override def children: Seq[Expression] = condition.toSeq ++ assignments

  override protected def withNewChildrenInternal(
      newChildren: IndexedSeq[Expression]): UpdateAction =
    copy(
      condition = if (condition.isDefined) Some(newChildren.head) else None,
      assignments = newChildren.tail.asInstanceOf[Seq[Assignment]])
}

case class UpdateStarAction(condition: Option[Expression]) extends MergeAction {
  override def children: Seq[Expression] = condition.toSeq
  override lazy val resolved = false
  override protected def withNewChildrenInternal(
    newChildren: IndexedSeq[Expression]): UpdateStarAction =
  copy(condition = if (condition.isDefined) Some(newChildren(0)) else None)
}

case class InsertAction(
    condition: Option[Expression],
    assignments: Seq[Assignment]) extends MergeAction {
  override def children: Seq[Expression] = condition.toSeq ++ assignments
  override protected def withNewChildrenInternal(
      newChildren: IndexedSeq[Expression]): InsertAction =
    copy(
      condition = if (condition.isDefined) Some(newChildren.head) else None,
      assignments = newChildren.tail.asInstanceOf[Seq[Assignment]])
}

case class InsertStarAction(condition: Option[Expression]) extends MergeAction {
  override def children: Seq[Expression] = condition.toSeq
  override lazy val resolved = false
  override protected def withNewChildrenInternal(
      newChildren: IndexedSeq[Expression]): InsertStarAction =
    copy(condition = if (condition.isDefined) Some(newChildren(0)) else None)
}

case class Assignment(key: Expression, value: Expression) extends Expression
  with Unevaluable with BinaryLike[Expression] {
  override def nullable: Boolean = false
  override def dataType: DataType = throw new UnresolvedException("nullable")
  override def left: Expression = key
  override def right: Expression = value
  override protected def withNewChildrenInternal(
    newLeft: Expression, newRight: Expression): Assignment = copy(key = newLeft, value = newRight)
}

/**
 * The logical plan of the DROP TABLE command.
 *
 * If the `PURGE` option is set, the table catalog must remove table data by skipping the trash
 * even when the catalog has configured one. The option is applicable only for managed tables.
 *
 * The syntax of this command is:
 * {{{
 *     DROP TABLE [IF EXISTS] table [PURGE];
 * }}}
 */
case class DropTable(
    child: LogicalPlan,
    ifExists: Boolean,
    purge: Boolean) extends UnaryCommand {
  override protected def withNewChildInternal(newChild: LogicalPlan): DropTable =
    copy(child = newChild)
}

/**
 * The logical plan for no-op command handling non-existing table.
 */
case class NoopCommand(
    commandName: String,
    multipartIdentifier: Seq[String]) extends LeafCommand

/**
 * The logical plan of the ALTER [TABLE|VIEW] ... RENAME TO command.
 */
case class RenameTable(
    child: LogicalPlan,
    newName: Seq[String],
    isView: Boolean) extends UnaryCommand {
  override protected def withNewChildInternal(newChild: LogicalPlan): RenameTable =
    copy(child = newChild)
}

/**
 * The logical plan of the SHOW TABLES command.
 */
case class ShowTables(
    namespace: LogicalPlan,
    pattern: Option[String],
    override val output: Seq[Attribute] = ShowTables.getOutputAttrs) extends UnaryCommand {
  override def child: LogicalPlan = namespace
  override protected def withNewChildInternal(newChild: LogicalPlan): ShowTables =
    copy(namespace = newChild)
}

object ShowTables {
  def getOutputAttrs: Seq[Attribute] = Seq(
    AttributeReference("namespace", StringType, nullable = false)(),
    AttributeReference("tableName", StringType, nullable = false)(),
    AttributeReference("isTemporary", BooleanType, nullable = false)())
}

/**
 * The logical plan of the SHOW TABLE EXTENDED command.
 */
case class ShowTableExtended(
    namespace: LogicalPlan,
    pattern: String,
    partitionSpec: Option[PartitionSpec],
    override val output: Seq[Attribute] = ShowTableExtended.getOutputAttrs) extends UnaryCommand {
  override def child: LogicalPlan = namespace
  override protected def withNewChildInternal(newChild: LogicalPlan): ShowTableExtended =
    copy(namespace = newChild)
}

object ShowTableExtended {
  def getOutputAttrs: Seq[Attribute] = Seq(
    AttributeReference("namespace", StringType, nullable = false)(),
    AttributeReference("tableName", StringType, nullable = false)(),
    AttributeReference("isTemporary", BooleanType, nullable = false)(),
    AttributeReference("information", StringType, nullable = false)())
}

/**
 * The logical plan of the SHOW VIEWS command.
 *
 * Notes: v2 catalogs do not support views API yet, the command will fallback to
 * v1 ShowViewsCommand during ResolveSessionCatalog.
 */
case class ShowViews(
    namespace: LogicalPlan,
    pattern: Option[String],
    override val output: Seq[Attribute] = ShowViews.getOutputAttrs) extends UnaryCommand {
  override def child: LogicalPlan = namespace
  override protected def withNewChildInternal(newChild: LogicalPlan): ShowViews =
    copy(namespace = newChild)
}

object ShowViews {
  def getOutputAttrs: Seq[Attribute] = Seq(
    AttributeReference("namespace", StringType, nullable = false)(),
    AttributeReference("viewName", StringType, nullable = false)(),
    AttributeReference("isTemporary", BooleanType, nullable = false)())
}

/**
 * The logical plan of the USE/USE NAMESPACE command.
 */
case class SetCatalogAndNamespace(
    catalogManager: CatalogManager,
    catalogName: Option[String],
    namespace: Option[Seq[String]]) extends LeafCommand

/**
 * The logical plan of the REFRESH TABLE command.
 */
case class RefreshTable(child: LogicalPlan) extends UnaryCommand {
  override protected def withNewChildInternal(newChild: LogicalPlan): RefreshTable =
    copy(child = newChild)
}

/**
 * The logical plan of the SHOW CURRENT NAMESPACE command.
 */
case class ShowCurrentNamespace(catalogManager: CatalogManager) extends LeafCommand {
  override val output: Seq[Attribute] = Seq(
    AttributeReference("catalog", StringType, nullable = false)(),
    AttributeReference("namespace", StringType, nullable = false)())
}

/**
 * The logical plan of the SHOW TBLPROPERTIES command.
 */
case class ShowTableProperties(
    table: LogicalPlan,
    propertyKey: Option[String],
    override val output: Seq[Attribute] = ShowTableProperties.getOutputAttrs) extends UnaryCommand {
  override def child: LogicalPlan = table
  override protected def withNewChildInternal(newChild: LogicalPlan): LogicalPlan =
    copy(table = newChild)
}

object ShowTableProperties {
  def getOutputAttrs: Seq[Attribute] = Seq(
    AttributeReference("key", StringType, nullable = false)(),
    AttributeReference("value", StringType, nullable = false)())
}

/**
 * The logical plan that defines or changes the comment of an NAMESPACE for v2 catalogs.
 *
 * {{{
 *   COMMENT ON (DATABASE|SCHEMA|NAMESPACE) namespaceIdentifier IS ('text' | NULL)
 * }}}
 *
 * where the `text` is the new comment written as a string literal; or `NULL` to drop the comment.
 *
 */
case class CommentOnNamespace(child: LogicalPlan, comment: String) extends UnaryCommand {
  override protected def withNewChildInternal(newChild: LogicalPlan): CommentOnNamespace =
    copy(child = newChild)
}

/**
 * The logical plan that defines or changes the comment of an TABLE for v2 catalogs.
 *
 * {{{
 *   COMMENT ON TABLE tableIdentifier IS ('text' | NULL)
 * }}}
 *
 * where the `text` is the new comment written as a string literal; or `NULL` to drop the comment.
 *
 */
case class CommentOnTable(child: LogicalPlan, comment: String) extends UnaryCommand {
  override protected def withNewChildInternal(newChild: LogicalPlan): CommentOnTable =
    copy(child = newChild)
}

/**
 * The logical plan of the REFRESH FUNCTION command.
 */
case class RefreshFunction(child: LogicalPlan) extends UnaryCommand {
  override protected def withNewChildInternal(newChild: LogicalPlan): RefreshFunction =
    copy(child = newChild)
}

/**
 * The logical plan of the DESCRIBE FUNCTION command.
 */
case class DescribeFunction(child: LogicalPlan, isExtended: Boolean) extends UnaryCommand {
  override protected def withNewChildInternal(newChild: LogicalPlan): DescribeFunction =
    copy(child = newChild)
}

/**
 * The logical plan of the DROP FUNCTION command.
 */
case class DropFunction(
    child: LogicalPlan,
    ifExists: Boolean,
    isTemp: Boolean) extends UnaryCommand {
  override protected def withNewChildInternal(newChild: LogicalPlan): DropFunction =
    copy(child = newChild)
}

/**
 * The logical plan of the SHOW FUNCTIONS command.
 */
case class ShowFunctions(
    child: Option[LogicalPlan],
    userScope: Boolean,
    systemScope: Boolean,
    pattern: Option[String],
    override val output: Seq[Attribute] = ShowFunctions.getOutputAttrs) extends Command {
  override def children: Seq[LogicalPlan] = child.toSeq
  override protected def withNewChildrenInternal(
      newChildren: IndexedSeq[LogicalPlan]): ShowFunctions =
    copy(child = if (child.isDefined) Some(newChildren.head) else None)
}

object ShowFunctions {
  def getOutputAttrs: Seq[Attribute] = {
    Seq(AttributeReference("function", StringType, nullable = false)())
  }
}

/**
 * The logical plan of the ANALYZE TABLE command.
 */
case class AnalyzeTable(
    child: LogicalPlan,
    partitionSpec: Map[String, Option[String]],
    noScan: Boolean) extends UnaryCommand {
  override protected def withNewChildInternal(newChild: LogicalPlan): AnalyzeTable =
    copy(child = newChild)
}

/**
 * The logical plan of the ANALYZE TABLES command.
 */
case class AnalyzeTables(
    namespace: LogicalPlan,
    noScan: Boolean) extends UnaryCommand {
  override def child: LogicalPlan = namespace
  override protected def withNewChildInternal(newChild: LogicalPlan): AnalyzeTables =
    copy(namespace = newChild)
}

/**
 * The logical plan of the ANALYZE TABLE FOR COLUMNS command.
 */
case class AnalyzeColumn(
    child: LogicalPlan,
    columnNames: Option[Seq[String]],
    allColumns: Boolean) extends UnaryCommand {
  require(columnNames.isDefined ^ allColumns, "Parameter `columnNames` or `allColumns` are " +
    "mutually exclusive. Only one of them should be specified.")

  override protected def withNewChildInternal(newChild: LogicalPlan): AnalyzeColumn =
    copy(child = newChild)
}

/**
 * The logical plan of the ALTER TABLE ADD PARTITION command.
 *
 * The syntax of this command is:
 * {{{
 *     ALTER TABLE table ADD [IF NOT EXISTS]
 *                 PARTITION spec1 [LOCATION 'loc1'][, PARTITION spec2 [LOCATION 'loc2'], ...];
 * }}}
 */
case class AddPartitions(
    table: LogicalPlan,
    parts: Seq[PartitionSpec],
    ifNotExists: Boolean) extends V2PartitionCommand {
  override protected def withNewChildInternal(newChild: LogicalPlan): AddPartitions =
    copy(table = newChild)
}

/**
 * The logical plan of the ALTER TABLE DROP PARTITION command.
 * This may remove the data and metadata for this partition.
 *
 * If the `PURGE` option is set, the table catalog must remove partition data by skipping the trash
 * even when the catalog has configured one. The option is applicable only for managed tables.
 *
 * The syntax of this command is:
 * {{{
 *     ALTER TABLE table DROP [IF EXISTS] PARTITION spec1[, PARTITION spec2, ...] [PURGE];
 * }}}
 */
case class DropPartitions(
    table: LogicalPlan,
    parts: Seq[PartitionSpec],
    ifExists: Boolean,
    purge: Boolean) extends V2PartitionCommand {
  override protected def withNewChildInternal(newChild: LogicalPlan): DropPartitions =
    copy(table = newChild)
}

/**
 * The logical plan of the ALTER TABLE ... RENAME TO PARTITION command.
 */
case class RenamePartitions(
    table: LogicalPlan,
    from: PartitionSpec,
    to: PartitionSpec) extends V2PartitionCommand {
  override protected def withNewChildInternal(newChild: LogicalPlan): RenamePartitions =
    copy(table = newChild)
}

/**
 * The logical plan of the ALTER TABLE ... RECOVER PARTITIONS command.
 */
case class RecoverPartitions(child: LogicalPlan) extends UnaryCommand {
  override protected def withNewChildInternal(newChild: LogicalPlan): RecoverPartitions =
    copy(child = newChild)
}

/**
 * The logical plan of the LOAD DATA INTO TABLE command.
 */
case class LoadData(
    child: LogicalPlan,
    path: String,
    isLocal: Boolean,
    isOverwrite: Boolean,
    partition: Option[TablePartitionSpec]) extends UnaryCommand {
  override protected def withNewChildInternal(newChild: LogicalPlan): LoadData =
    copy(child = newChild)
}

/**
 * The logical plan of the SHOW CREATE TABLE command.
 */
case class ShowCreateTable(
    child: LogicalPlan,
    asSerde: Boolean = false,
    override val output: Seq[Attribute] = ShowCreateTable.getoutputAttrs) extends UnaryCommand {
  override protected def withNewChildInternal(newChild: LogicalPlan): ShowCreateTable =
    copy(child = newChild)
}

object ShowCreateTable {
  def getoutputAttrs: Seq[Attribute] = {
    Seq(AttributeReference("createtab_stmt", StringType, nullable = false)())
  }
}

/**
 * The logical plan of the SHOW COLUMN command.
 */
case class ShowColumns(
    child: LogicalPlan,
    namespace: Option[Seq[String]],
    override val output: Seq[Attribute] = ShowColumns.getOutputAttrs) extends UnaryCommand {
  override protected def withNewChildInternal(newChild: LogicalPlan): ShowColumns =
    copy(child = newChild)
}

object ShowColumns {
  def getOutputAttrs: Seq[Attribute] = {
    Seq(AttributeReference("col_name", StringType, nullable = false)())
  }
}

/**
 * The logical plan of the TRUNCATE TABLE command.
 */
case class TruncateTable(table: LogicalPlan) extends UnaryCommand {
  override def child: LogicalPlan = table
  override protected def withNewChildInternal(newChild: LogicalPlan): TruncateTable =
    copy(table = newChild)
}

/**
 * The logical plan of the TRUNCATE TABLE ... PARTITION command.
 */
case class TruncatePartition(
    table: LogicalPlan,
    partitionSpec: PartitionSpec) extends V2PartitionCommand {
  override def allowPartialPartitionSpec: Boolean = true
  override protected def withNewChildInternal(newChild: LogicalPlan): TruncatePartition =
    copy(table = newChild)
}

/**
 * The logical plan of the SHOW PARTITIONS command.
 */
case class ShowPartitions(
    table: LogicalPlan,
    pattern: Option[PartitionSpec],
    override val output: Seq[Attribute] = ShowPartitions.getOutputAttrs)
  extends V2PartitionCommand {
  override def allowPartialPartitionSpec: Boolean = true
  override protected def withNewChildInternal(newChild: LogicalPlan): ShowPartitions =
    copy(table = newChild)
}

object ShowPartitions {
  def getOutputAttrs: Seq[Attribute] = {
    Seq(AttributeReference("partition", StringType, nullable = false)())
  }
}

/**
 * The logical plan of the DROP VIEW command.
 */
case class DropView(
    child: LogicalPlan,
    ifExists: Boolean) extends UnaryCommand {
  override protected def withNewChildInternal(newChild: LogicalPlan): DropView =
    copy(child = newChild)
}

/**
 * The logical plan of the MSCK REPAIR TABLE command.
 */
case class RepairTable(
    child: LogicalPlan,
    enableAddPartitions: Boolean,
    enableDropPartitions: Boolean) extends UnaryCommand {
  override protected def withNewChildInternal(newChild: LogicalPlan): RepairTable =
    copy(child = newChild)
}

/**
 * The logical plan of the ALTER VIEW ... AS command.
 */
case class AlterViewAs(
    child: LogicalPlan,
    originalText: String,
    query: LogicalPlan) extends BinaryCommand {
  override def left: LogicalPlan = child
  override def right: LogicalPlan = query
  override protected def withNewChildrenInternal(
      newLeft: LogicalPlan, newRight: LogicalPlan): LogicalPlan =
    copy(child = newLeft, query = newRight)
}

/**
 * The logical plan of the ALTER VIEW ... SET TBLPROPERTIES command.
 */
case class SetViewProperties(
    child: LogicalPlan,
    properties: Map[String, String]) extends UnaryCommand {
  override protected def withNewChildInternal(newChild: LogicalPlan): SetViewProperties =
    copy(child = newChild)
}

/**
 * The logical plan of the ALTER VIEW ... UNSET TBLPROPERTIES command.
 */
case class UnsetViewProperties(
    child: LogicalPlan,
    propertyKeys: Seq[String],
    ifExists: Boolean) extends UnaryCommand {
  override protected def withNewChildInternal(newChild: LogicalPlan): UnsetViewProperties =
    copy(child = newChild)
}

/**
 * The logical plan of the ALTER TABLE ... SET [SERDE|SERDEPROPERTIES] command.
 */
case class SetTableSerDeProperties(
    child: LogicalPlan,
    serdeClassName: Option[String],
    serdeProperties: Option[Map[String, String]],
    partitionSpec: Option[TablePartitionSpec]) extends UnaryCommand {
  override protected def withNewChildInternal(newChild: LogicalPlan): SetTableSerDeProperties =
    copy(child = newChild)
}

/**
 * The logical plan of the CACHE TABLE command.
 */
case class CacheTable(
    table: LogicalPlan,
    multipartIdentifier: Seq[String],
    isLazy: Boolean,
    options: Map[String, String],
    isAnalyzed: Boolean = false) extends AnalysisOnlyCommand {
  override protected def withNewChildrenInternal(
      newChildren: IndexedSeq[LogicalPlan]): CacheTable = {
    assert(!isAnalyzed)
    copy(table = newChildren.head)
  }

  override def childrenToAnalyze: Seq[LogicalPlan] = table :: Nil

  override def markAsAnalyzed(): LogicalPlan = copy(isAnalyzed = true)
}

/**
 * The logical plan of the CACHE TABLE ... AS SELECT command.
 */
case class CacheTableAsSelect(
    tempViewName: String,
    plan: LogicalPlan,
    originalText: String,
    isLazy: Boolean,
    options: Map[String, String],
    isAnalyzed: Boolean = false) extends AnalysisOnlyCommand {
  override protected def withNewChildrenInternal(
      newChildren: IndexedSeq[LogicalPlan]): CacheTableAsSelect = {
    assert(!isAnalyzed)
    copy(plan = newChildren.head)
  }

  override def childrenToAnalyze: Seq[LogicalPlan] = plan :: Nil

  override def markAsAnalyzed(): LogicalPlan = copy(isAnalyzed = true)
}

/**
 * The logical plan of the UNCACHE TABLE command.
 */
case class UncacheTable(
    table: LogicalPlan,
    ifExists: Boolean,
    isAnalyzed: Boolean = false) extends AnalysisOnlyCommand {
  override protected def withNewChildrenInternal(
      newChildren: IndexedSeq[LogicalPlan]): UncacheTable = {
    assert(!isAnalyzed)
    copy(table = newChildren.head)
  }

  override def childrenToAnalyze: Seq[LogicalPlan] = table :: Nil

  override def markAsAnalyzed(): LogicalPlan = copy(isAnalyzed = true)
}

/**
 * The logical plan of the ALTER TABLE ... SET LOCATION command.
 */
case class SetTableLocation(
    table: LogicalPlan,
    partitionSpec: Option[TablePartitionSpec],
    location: String) extends UnaryCommand {
  override def child: LogicalPlan = table
  override protected def withNewChildInternal(newChild: LogicalPlan): SetTableLocation =
    copy(table = newChild)
}

/**
 * The logical plan of the ALTER TABLE ... SET TBLPROPERTIES command.
 */
case class SetTableProperties(
    table: LogicalPlan,
    properties: Map[String, String]) extends UnaryCommand {
  override def child: LogicalPlan = table
  override protected def withNewChildInternal(newChild: LogicalPlan): LogicalPlan =
    copy(table = newChild)
}

/**
 * The logical plan of the ALTER TABLE ... UNSET TBLPROPERTIES command.
 */
case class UnsetTableProperties(
    table: LogicalPlan,
    propertyKeys: Seq[String],
    ifExists: Boolean) extends UnaryCommand {
  override def child: LogicalPlan = table
  override protected def withNewChildInternal(newChild: LogicalPlan): LogicalPlan =
    copy(table = newChild)
}

trait AlterTableCommand extends UnaryCommand {
  def table: LogicalPlan
  def changes: Seq[TableChange]
  override def child: LogicalPlan = table
}

/**
 * The logical plan of the ALTER TABLE ... ADD COLUMNS command.
 */
case class AlterTableAddColumns(
    table: LogicalPlan,
    columnsToAdd: Seq[QualifiedColType]) extends AlterTableCommand {
  import org.apache.spark.sql.connector.catalog.CatalogV2Util._
  columnsToAdd.foreach { c =>
    failNullType(c.dataType)
    TypeUtils.failWithIntervalType(c.dataType)
  }

  override def changes: Seq[TableChange] = {
    columnsToAdd.map { col =>
<<<<<<< HEAD
      require(col.fieldName.resolved,
        "FieldName should be resolved before it's converted to TableChange.")
      require(col.position.forall(_.resolved),
        "FieldPosition should be resolved before it's converted to TableChange.")
=======
      require(col.position.isEmpty || col.position.get.resolved)
>>>>>>> 1eab11f1
      TableChange.addColumn(
        col.name.toArray,
        col.dataType,
        col.nullable,
        col.comment.orNull,
        col.position.map(_.position).orNull)
    }
  }

  override protected def withNewChildInternal(newChild: LogicalPlan): LogicalPlan =
    copy(table = newChild)
}

/**
 * The logical plan of the ALTER TABLE ... REPLACE COLUMNS command.
 */
case class AlterTableReplaceColumns(
    table: LogicalPlan,
    columnsToAdd: Seq[QualifiedColType]) extends AlterTableCommand {
  import org.apache.spark.sql.connector.catalog.CatalogV2Util._
  columnsToAdd.foreach { c =>
    failNullType(c.dataType)
    TypeUtils.failWithIntervalType(c.dataType)
  }

  override def changes: Seq[TableChange] = {
    // REPLACE COLUMNS deletes all the existing columns and adds new columns specified.
    require(table.resolved)
    val deleteChanges = table.schema.fieldNames.map { name =>
      TableChange.deleteColumn(Array(name))
    }
    val addChanges = columnsToAdd.map { col =>
<<<<<<< HEAD
      require(col.fieldName.resolved,
        "FieldName should be resolved before it's converted to TableChange.")
=======
>>>>>>> 1eab11f1
      assert(col.position.isEmpty)
      TableChange.addColumn(
        col.name.toArray,
        col.dataType,
        col.nullable,
        col.comment.orNull,
        null)
    }
    deleteChanges ++ addChanges
  }

  override protected def withNewChildInternal(newChild: LogicalPlan): LogicalPlan =
    copy(table = newChild)
}

/**
 * The logical plan of the ALTER TABLE ... DROP COLUMNS command.
 */
case class AlterTableDropColumns(
    table: LogicalPlan,
    columnsToDrop: Seq[FieldName]) extends AlterTableCommand {
  override def changes: Seq[TableChange] = {
    columnsToDrop.map { col =>
      require(col.resolved, "FieldName should be resolved before it's converted to TableChange.")
      TableChange.deleteColumn(col.name.toArray)
    }
  }

  override protected def withNewChildInternal(newChild: LogicalPlan): LogicalPlan =
    copy(table = newChild)
}

/**
 * The logical plan of the ALTER TABLE ... RENAME COLUMN command.
 */
case class AlterTableRenameColumn(
    table: LogicalPlan,
    column: FieldName,
    newName: String) extends AlterTableCommand {
  override def changes: Seq[TableChange] = {
    require(column.resolved, "FieldName should be resolved before it's converted to TableChange.")
    Seq(TableChange.renameColumn(column.name.toArray, newName))
  }

  override protected def withNewChildInternal(newChild: LogicalPlan): LogicalPlan =
    copy(table = newChild)
}

/**
 * The logical plan of the ALTER TABLE ... ALTER COLUMN command.
 */
case class AlterTableAlterColumn(
    table: LogicalPlan,
    column: FieldName,
    dataType: Option[DataType],
    nullable: Option[Boolean],
    comment: Option[String],
    position: Option[FieldPosition]) extends AlterTableCommand {
  import org.apache.spark.sql.connector.catalog.CatalogV2Util._
  dataType.foreach(failNullType)

  override def changes: Seq[TableChange] = {
    require(column.resolved, "FieldName should be resolved before it's converted to TableChange.")
    val colName = column.name.toArray
    val typeChange = dataType.map { newDataType =>
      TableChange.updateColumnType(colName, newDataType)
    }
    val nullabilityChange = nullable.map { nullable =>
      TableChange.updateColumnNullability(colName, nullable)
    }
    val commentChange = comment.map { newComment =>
      TableChange.updateColumnComment(colName, newComment)
    }
    val positionChange = position.map { newPosition =>
      require(newPosition.resolved,
        "FieldPosition should be resolved before it's converted to TableChange.")
      TableChange.updateColumnPosition(colName, newPosition.position)
    }
    typeChange.toSeq ++ nullabilityChange ++ commentChange ++ positionChange
  }

  override protected def withNewChildInternal(newChild: LogicalPlan): LogicalPlan =
    copy(table = newChild)
}<|MERGE_RESOLUTION|>--- conflicted
+++ resolved
@@ -1086,14 +1086,8 @@
 
   override def changes: Seq[TableChange] = {
     columnsToAdd.map { col =>
-<<<<<<< HEAD
-      require(col.fieldName.resolved,
-        "FieldName should be resolved before it's converted to TableChange.")
       require(col.position.forall(_.resolved),
         "FieldPosition should be resolved before it's converted to TableChange.")
-=======
-      require(col.position.isEmpty || col.position.get.resolved)
->>>>>>> 1eab11f1
       TableChange.addColumn(
         col.name.toArray,
         col.dataType,
@@ -1126,11 +1120,6 @@
       TableChange.deleteColumn(Array(name))
     }
     val addChanges = columnsToAdd.map { col =>
-<<<<<<< HEAD
-      require(col.fieldName.resolved,
-        "FieldName should be resolved before it's converted to TableChange.")
-=======
->>>>>>> 1eab11f1
       assert(col.position.isEmpty)
       TableChange.addColumn(
         col.name.toArray,
