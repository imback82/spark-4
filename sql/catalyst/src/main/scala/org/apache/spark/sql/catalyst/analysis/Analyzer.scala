--- conflicted
+++ resolved
@@ -311,11 +311,6 @@
     Batch("Post-Hoc Resolution", Once,
       Seq(ResolveCommandsWithIfExists) ++
       postHocResolutionRules: _*),
-<<<<<<< HEAD
-    Batch("Normalize Alter Table Commands", Once, ResolveAlterTableCommands),
-=======
-    Batch("Normalize Alter Table", Once, ResolveAlterTableChanges),
->>>>>>> ea3333a2
     Batch("Remove Unresolved Hints", Once,
       new ResolveHints.RemoveAllHints),
     Batch("Nondeterministic", Once,
@@ -3576,7 +3571,6 @@
    */
   object ResolveAlterTableCommands extends Rule[LogicalPlan] {
     def apply(plan: LogicalPlan): LogicalPlan = plan.resolveOperatorsUp {
-<<<<<<< HEAD
       case a @ AlterTableReplaceColumns(_: ResolvedTable, cols) =>
         val resolvedCols = cols.map { col =>
           assert(col.position.isEmpty)
@@ -3624,13 +3618,9 @@
           val parent = col.name.init
           if (parent.nonEmpty) {
             // Adding a nested field, need to normalize the parent column and position.
-            resolveFieldNames(schema, parent).map { resolved =>
-              resolved.field.dataType match {
-                case struct: StructType =>
-                  addColumn(col, struct, parent.quoted, resolved.name)
-                case _ => col
-              }
-            }.getOrElse(col)
+            val resolved = resolveFieldNames(r, parent, col.fieldName)
+            addColumn(
+              col, resolved.field.dataType.asInstanceOf[StructType], parent.quoted, resolved.name)
           } else {
             // Adding to the root. Just need to normalize position.
             addColumn(col, schema, "root", Nil)
@@ -3638,27 +3628,11 @@
         }
         a.copy(columnsToAdd = resolvedCols)
 
-      case a: AlterTableCommand if a.table.resolved =>
-=======
       case a: AlterTableCommand if a.table.resolved && hasUnresolvedFieldName(a) =>
->>>>>>> ea3333a2
         val table = a.table.asInstanceOf[ResolvedTable]
         a.transformExpressions {
           case u: UnresolvedFieldName => resolveFieldNames(table, u.name, u)
         }
-<<<<<<< HEAD
-        transformed match {
-          case alter @ AlterTableAlterColumn(
-              _: ResolvedTable, ResolvedFieldName(_, field), Some(dataType), _, _, _) =>
-            // Hive style syntax provides the column type, even if it may not have changed.
-            val dt = CharVarcharUtils.getRawType(field.metadata).getOrElse(field.dataType)
-            if (dt == dataType) {
-              // The user didn't want the field to change, so remove this change.
-              alter.copy(dataType = None)
-            } else {
-              alter
-            }
-=======
 
       case a @ AlterTableAlterColumn(
           table: ResolvedTable, ResolvedFieldName(path, field), dataType, _, _, position) =>
@@ -3671,11 +3645,10 @@
           case u @ UnresolvedFieldPosition(after: After) =>
             // TODO: since the field name is already resolved, it's more efficient if
             //       `ResolvedFieldName` carries the parent struct and we resolve column position
-            //       based on the parent struct, instead of re-resolving the entire column path.
+            //       based on the par ent struct, instead of re-resolving the entire column path.
             val resolved = resolveFieldNames(table, path :+ after.column(), u)
             ResolvedFieldPosition(ColumnPosition.after(resolved.field.name))
           case u: UnresolvedFieldPosition => ResolvedFieldPosition(u.position)
->>>>>>> ea3333a2
           case other => other
         }
         val resolved = a.copy(dataType = newDataType, position = newPosition)
