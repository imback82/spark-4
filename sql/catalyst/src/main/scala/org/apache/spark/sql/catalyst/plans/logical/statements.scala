--- conflicted
+++ resolved
@@ -291,17 +291,6 @@
     ifExists: Boolean) extends ParsedStatement
 
 /**
-<<<<<<< HEAD
- * PlanResolutionSuite.scala
- */
-case class DescribeColumnStatement(
-    tableName: Seq[String],
-    colNameParts: Seq[String],
-    isExtended: Boolean) extends ParsedStatement
-
-/**
-=======
->>>>>>> b089fe53
  * An INSERT INTO statement, as parsed from SQL.
  *
  * @param table                the logical plan representing the table.
