--- conflicted
+++ resolved
@@ -656,16 +656,6 @@
     }
   }
 
-<<<<<<< HEAD
-  object SessionCatalogAndNamespace {
-    def unapply(resolved: ResolvedNamespace): Option[(CatalogPlugin, Seq[String])] =
-      if (isSessionCatalog(resolved.catalog)) {
-        Some(resolved.catalog -> resolved.namespace)
-      } else {
-        None
-      }
-  }
-
   object ResolvedViewIdentifier {
     def unapply(resolved: LogicalPlan): Option[Identifier] = resolved match {
       case ResolvedView(ident, _) => Some(ident)
@@ -673,8 +663,6 @@
     }
   }
 
-=======
->>>>>>> ba974ea8
   object ResolvedV1TableIdentifier {
     def unapply(resolved: LogicalPlan): Option[Identifier] = resolved match {
       case ResolvedTable(catalog, ident, _: V1Table, _) if isSessionCatalog(catalog) => Some(ident)
